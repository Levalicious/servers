# Model Context Protocol servers

This repository is a collection of *reference implementations* for the [Model Context Protocol](https://modelcontextprotocol.io/) (MCP), as well as references
to community built servers and additional resources.

The servers in this repository showcase the versatility and extensibility of MCP, demonstrating how it can be used to give Large Language Models (LLMs) secure, controlled access to tools and data sources.
Each MCP server is implemented with either the [Typescript MCP SDK](https://github.com/modelcontextprotocol/typescript-sdk) or [Python MCP SDK](https://github.com/modelcontextprotocol/python-sdk).

> Note: Lists in this README are maintained in alphabetical order to minimize merge conflicts when adding new items.

## 🌟 Reference Servers

These servers aim to demonstrate MCP features and the TypeScript and Python SDKs.

- **[AWS KB Retrieval](src/aws-kb-retrieval-server)** - Retrieval from AWS Knowledge Base using Bedrock Agent Runtime
- **[Brave Search](src/brave-search)** - Web and local search using Brave's Search API
- **[EverArt](src/everart)** - AI image generation using various models
- **[Everything](src/everything)** - Reference / test server with prompts, resources, and tools
- **[Fetch](src/fetch)** - Web content fetching and conversion for efficient LLM usage
- **[Filesystem](src/filesystem)** - Secure file operations with configurable access controls
- **[Git](src/git)** - Tools to read, search, and manipulate Git repositories
- **[GitHub](src/github)** - Repository management, file operations, and GitHub API integration
- **[GitLab](src/gitlab)** - GitLab API, enabling project management
- **[Google Drive](src/gdrive)** - File access and search capabilities for Google Drive
- **[Google Maps](src/google-maps)** - Location services, directions, and place details
- **[Memory](src/memory)** - Knowledge graph-based persistent memory system
- **[PostgreSQL](src/postgres)** - Read-only database access with schema inspection
- **[Puppeteer](src/puppeteer)** - Browser automation and web scraping
- **[Redis](src/redis)** - Interact with Redis key-value stores
- **[Sentry](src/sentry)** - Retrieving and analyzing issues from Sentry.io
- **[Sequential Thinking](src/sequentialthinking)** - Dynamic and reflective problem-solving through thought sequences
- **[Slack](src/slack)** - Channel management and messaging capabilities
- **[Sqlite](src/sqlite)** - Database interaction and business intelligence capabilities
- **[Time](src/time)** - Time and timezone conversion capabilities

## 🤝 Third-Party Servers

### 🎖️ Official Integrations

Official integrations are maintained by companies building production ready MCP servers for their platforms.

- <img height="12" width="12" src="https://www.21st.dev/favicon.ico" alt="21st.dev Logo" /> **[21st.dev Magic](https://github.com/21st-dev/magic-mcp)** - Create crafted UI components inspired by the best 21st.dev design engineers.
- <img height="12" width="12" src="https://invoxx-public-bucket.s3.eu-central-1.amazonaws.com/frontend-resources/adfin-logo-small.svg" alt="Adfin Logo" /> **[Adfin](https://github.com/Adfin-Engineering/mcp-server-adfin)** - The only platform you need to get paid - all payments in one place, invoicing and accounting reconciliations with [Adfin](https://www.adfin.com/).
- <img height="12" width="12" src="https://www.agentql.com/favicon/favicon.png" alt="AgentQL Logo" /> **[AgentQL](https://github.com/tinyfish-io/agentql-mcp)** - Enable AI agents to get structured data from unstructured web with [AgentQL](https://www.agentql.com/).
- <img height="12" width="12" src="https://agentrpc.com/favicon.ico" alt="AgentRPC Logo" /> **[AgentRPC](https://github.com/agentrpc/agentrpc)** - Connect to any function, any language, across network boundaries using [AgentRPC](https://www.agentrpc.com/).
- <img height="12" width="12" src="https://aiven.io/favicon.ico" alt="Aiven Logo" /> **[Aiven](https://github.com/Aiven-Open/mcp-aiven)** - Navigate your [Aiven projects](https://go.aiven.io/mcp-server) and interact with the PostgreSQL®, Apache Kafka®, ClickHouse® and OpenSearch® services
- <img height="12" width="12" src="https://img.alicdn.com/imgextra/i4/O1CN01epkXwH1WLAXkZfV6N_!!6000000002771-2-tps-200-200.png" alt="Alibaba Cloud AnalyticDB for MySQL Logo" /> **[Alibaba Cloud AnalyticDB for MySQL](https://github.com/aliyun/alibabacloud-adb-mysql-mcp-server)** - Connect to a [AnalyticDB for MySQL](https://www.alibabacloud.com/en/product/analyticdb-for-mysql) cluster for getting database or table metadata, querying and analyzing data.It will be supported to add the openapi for cluster operation in the future.  
- <img height="12" width="12" src="https://iotdb.apache.org/img/logo.svg" alt="Apache IoTDB Logo" /> **[Apache IoTDB](https://github.com/apache/iotdb-mcp-server)** - MCP Server for [Apache IoTDB](https://github.com/apache/iotdb) database and its tools
- <img height="12" width="12" src="https://apify.com/favicon.ico" alt="Apify Logo" /> **[Apify](https://github.com/apify/actors-mcp-server)** - [Actors MCP Server](https://apify.com/apify/actors-mcp-server): Use 3,000+ pre-built cloud tools to extract data from websites, e-commerce, social media, search engines, maps, and more
- <img height="12" width="12" src="https://2052727.fs1.hubspotusercontent-na1.net/hubfs/2052727/cropped-cropped-apimaticio-favicon-1-32x32.png" alt="APIMatic Logo" /> **[APIMatic MCP](https://github.com/apimatic/apimatic-validator-mcp)** - APIMatic MCP Server is used to validate OpenAPI specifications using [APIMatic](https://www.apimatic.io/). The server processes OpenAPI files and returns validation summaries by leveraging APIMatic’s API.
- <img height="12" width="12" src="https://phoenix.arize.com/wp-content/uploads/2023/04/cropped-Favicon-32x32.png" alt="Arize-Phoenix Logo" /> **[Arize Phoenix](https://github.com/Arize-ai/phoenix/tree/main/js/packages/phoenix-mcp)** - Inspect traces, manage prompts, curate datasets, and run experiments using [Arize Phoenix](https://github.com/Arize-ai/phoenix), an open-source AI and LLM observability tool.
- <img height="12" width="12" src="https://www.datastax.com/favicon-32x32.png" alt="DataStax logo" /> **[Astra DB](https://github.com/datastax/astra-db-mcp)** - Comprehensive tools for managing collections and documents in a [DataStax Astra DB](https://www.datastax.com/products/datastax-astra) NoSQL database with a full range of operations such as create, update, delete, find, and associated bulk actions.
- <img height="12" width="12" src="https://assets.atlan.com/assets/atlan-a-logo-blue-background.png" alt="Atlan Logo" /> **[Atlan](https://github.com/atlanhq/agent-toolkit/tree/main/modelcontextprotocol)** - The Atlan Model Context Protocol server allows you to interact with the [Atlan](https://www.atlan.com/) services through multiple tools.
- <img height="12" width="12" src="https://resources.audiense.com/hubfs/favicon-1.png" alt="Audiense Logo" /> **[Audiense Insights](https://github.com/AudienseCo/mcp-audiense-insights)** - Marketing insights and audience analysis from [Audiense](https://www.audiense.com/products/audiense-insights) reports, covering demographic, cultural, influencer, and content engagement analysis.
- <img height="12" width="12" src="https://a0.awsstatic.com/libra-css/images/site/fav/favicon.ico" alt="AWS Logo" /> **[AWS](https://github.com/awslabs/mcp)** -  Specialized MCP servers that bring AWS best practices directly to your development workflow.
- <img height="12" width="12" src="https://axiom.co/favicon.ico" alt="Axiom Logo" /> **[Axiom](https://github.com/axiomhq/mcp-server-axiom)** - Query and analyze your Axiom logs, traces, and all other event data in natural language
- <img height="12" width="12" src="https://cdn-dynmedia-1.microsoft.com/is/content/microsoftcorp/acom_social_icon_azure" alt="Microsoft Azure Logo" /> **[Azure](https://github.com/Azure/azure-mcp)** - The Azure MCP Server gives MCP Clients access to key Azure services and tools like Azure Storage, Cosmos DB, the Azure CLI, and more.
- <img height="12" width="12" src="https://www.bankless.com/favicon.ico" alt="Bankless Logo" /> **[Bankless Onchain](https://github.com/bankless/onchain-mcp)** - Query Onchain data, like ERC20 tokens, transaction history, smart contract state.
- <img height="12" width="12" src="https://bicscan.io/favicon.png" alt="BICScan Logo" /> **[BICScan](https://github.com/ahnlabio/bicscan-mcp)** - Risk score / asset holdings of EVM blockchain address (EOA, CA, ENS) and even domain names.
- <img height="12" width="12" src="https://web-cdn.bitrise.io/favicon.ico" alt="Bitrise Logo" /> **[Bitrise](https://github.com/bitrise-io/bitrise-mcp)** - Chat with your builds, CI, and [more](https://bitrise.io/blog/post/chat-with-your-builds-ci-and-more-introducing-the-bitrise-mcp-server).
- <img height="12" width="12" src="https://www.box.com/favicon.ico" alt="Box Logo" /> **[Box](https://github.com/box-community/mcp-server-box)** - Interact with the Intelligent Content Management platform through Box AI.
- <img height="12" width="12" src="https://browserbase.com/favicon.ico" alt="Browserbase Logo" /> **[Browserbase](https://github.com/browserbase/mcp-server-browserbase)** - Automate browser interactions in the cloud (e.g. web navigation, data extraction, form filling, and more)
- <img height="12" width="12" src="https://www.chargebee.com/static/resources/brand/favicon.png" /> **[Chargebee](https://github.com/chargebee/agentkit/tree/main/modelcontextprotocol)** - MCP Server that connects AI agents to [Chargebee platform](https://www.chargebee.com).
- <img height="12" width="12" src="https://trychroma.com/_next/static/media/chroma-logo.ae2d6e4b.svg" /> **[Chroma](https://github.com/chroma-core/chroma-mcp)** - Embeddings, vector search, document storage, and full-text search with the open-source AI application database
- <img height="12" width="12" src="https://www.chronulus.com/favicon/chronulus-logo-blue-on-alpha-square-128x128.ico" alt="Chronulus AI Logo" /> **[Chronulus AI](https://github.com/ChronulusAI/chronulus-mcp)** - Predict anything with Chronulus AI forecasting and prediction agents.
- <img height="12" width="12" src="https://circleci.com/favicon.ico" alt="CircleCI Logo" /> **[CircleCI](https://github.com/CircleCI-Public/mcp-server-circleci)** - Enable AI Agents to fix build failures from CircleCI.
- <img height="12" width="12" src="https://clickhouse.com/favicon.ico" alt="ClickHouse Logo" /> **[ClickHouse](https://github.com/ClickHouse/mcp-clickhouse)** - Query your [ClickHouse](https://clickhouse.com/) database server.
- <img height="12" width="12" src="https://cdn.simpleicons.org/cloudflare" /> **[Cloudflare](https://github.com/cloudflare/mcp-server-cloudflare)** - Deploy, configure & interrogate your resources on the Cloudflare developer platform (e.g. Workers/KV/R2/D1)
- <img height="12" width="12" src="https://app.codacy.com/static/images/favicon-16x16.png" alt="Codacy Logo" /> **[Codacy](https://github.com/codacy/codacy-mcp-server/)** - Interact with [Codacy](https://www.codacy.com) API to query code quality issues, vulnerabilities, and coverage insights about your code.
- <img height="12" width="12" src="https://codelogic.com/wp-content/themes/codelogic/assets/img/favicon.png" alt="CodeLogic Logo" /> **[CodeLogic](https://github.com/CodeLogicIncEngineering/codelogic-mcp-server)** - Interact with [CodeLogic](https://codelogic.com), a Software Intelligence platform that graphs complex code and data architecture dependencies, to boost AI accuracy and insight.
- <img height="12" width="12" src="https://www.comet.com/favicon.ico" alt="Comet Logo" /> **[Comet Opik](https://github.com/comet-ml/opik-mcp)** - Query and analyze your [Opik](https://github.com/comet-ml/opik) logs, traces, prompts and all other telemtry data from your LLMs in natural language.
- <img height="12" width="12" src="https://www.convex.dev/favicon.ico" /> **[Convex](https://stack.convex.dev/convex-mcp-server)** - Introspect and query your apps deployed to Convex.
- <img height="12" width="12" src="https://www.couchbase.com/wp-content/uploads/2023/10/couchbase-favicon.svg" /> **[Couchbase](https://github.com/Couchbase-Ecosystem/mcp-server-couchbase)** - Interact with the data stored in Couchbase clusters.
- <img height="12" width="12" src="http://app.itsdart.com/static/img/favicon.png" alt="Dart Logo" /> **[Dart](https://github.com/its-dart/dart-mcp-server)** - Interact with task, doc, and project data in [Dart](https://itsdart.com), an AI-native project management tool
- <img height="12" width="12" src="https://www.devhub.com/img/upload/favicon-196x196-dh.png" alt="DevHub Logo" /> **[DevHub](https://github.com/devhub/devhub-cms-mcp)** - Manage and utilize website content within the [DevHub](https://www.devhub.com) CMS platform
- <img height="12" width="12" src="https://avatars.githubusercontent.com/u/58178984" alt="Dynatrace Logo" /> **[Dynatrace](https://github.com/dynatrace-oss/dynatrace-mcp)** - Manage and interact with the [Dynatrace Platform ](https://www.dynatrace.com/platform) for real-time observability and monitoring.
- <img height="12" width="12" src="https://e2b.dev/favicon.ico" alt="E2B Logo" /> **[E2B](https://github.com/e2b-dev/mcp-server)** - Run code in secure sandboxes hosted by [E2B](https://e2b.dev)
- <img height="12" width="12" src="https://www.edgee.cloud/favicon.ico" alt="Edgee Logo" /> **[Edgee](https://github.com/edgee-cloud/mcp-server-edgee)** - Deploy and manage [Edgee](https://www.edgee.cloud) components and projects
- <img height="12" width="12" src="https://static.edubase.net/media/brand/favicon/favicon-32x32.png" alt="EduBase Logo" /> **[EduBase](https://github.com/EduBase/MCP)** - Interact with [EduBase](https://www.edubase.net), a comprehensive e-learning platform with advanced quizzing, exam management, and content organization capabilities
- <img height="12" width="12" src="https://www.elastic.co/favicon.ico" alt="Elasticsearch Logo" /> **[Elasticsearch](https://github.com/elastic/mcp-server-elasticsearch)** - Query your data in [Elasticsearch](https://www.elastic.co/elasticsearch)
- <img height="12" width="12" src="https://esignatures.com/favicon.ico" alt="eSignatures Logo" /> **[eSignatures](https://github.com/esignaturescom/mcp-server-esignatures)** - Contract and template management for drafting, reviewing, and sending binding contracts.
- <img height="12" width="12" src="https://exa.ai/images/favicon-32x32.png" alt="Exa Logo" /> **[Exa](https://github.com/exa-labs/exa-mcp-server)** - Search Engine made for AIs by [Exa](https://exa.ai)
- <img height="12" width="12" src="https://fewsats.com/favicon.svg" alt="Fewsats Logo" /> **[Fewsats](https://github.com/Fewsats/fewsats-mcp)** - Enable AI Agents to purchase anything in a secure way using [Fewsats](https://fewsats.com)
- <img height="12" width="12" src="https://fibery.io/favicon.svg" alt="Fibery Logo" /> **[Fibery](https://github.com/Fibery-inc/fibery-mcp-server)** - Perform queries and entity operations in your [Fibery](https://fibery.io) workspace.
- <img height="12" width="12" src="https://financialdatasets.ai/favicon.ico" alt="Financial Datasets Logo" /> **[Financial Datasets](https://github.com/financial-datasets/mcp-server)** - Stock market API made for AI agents
- <img height="12" width="12" src="https://firecrawl.dev/favicon.ico" alt="Firecrawl Logo" /> **[Firecrawl](https://github.com/mendableai/firecrawl-mcp-server)** - Extract web data with [Firecrawl](https://firecrawl.dev)
- <img height="12" width="12" src="https://fireproof.storage/favicon.ico" alt="Fireproof Logo" /> **[Fireproof](https://github.com/fireproof-storage/mcp-database-server)** - Immutable ledger database with live synchronization
- <img height="12" width="12" src="https://app.gibsonai.com/favicon.ico" alt="GibsonAI Logo" /> **[GibsonAI](https://github.com/GibsonAI/mcp)** - AI-Powered Cloud databases: Build, migrate, and deploy database instances with AI
- <img height="12" width="12" src="https://gitea.com/assets/img/favicon.svg" alt="Gitea Logo" /> **[Gitea](https://gitea.com/gitea/gitea-mcp)** - Interact with Gitea instances with MCP.
- <img height="12" width="12" src="https://gitee.com/favicon.ico" alt="Gitee Logo" /> **[Gitee](https://github.com/oschina/mcp-gitee)** - Gitee API integration, repository, issue, and pull request management, and more.
- <img height="12" width="12" src="https://app.glean.com/images/favicon3-196x196.png" alt="Glean Logo" /> **[Glean](https://github.com/gleanwork/mcp-server)** - Enterprise search and chat using Glean's API.
- <img height="12" width="12" src="https://gyazo.com/favicon.ico" alt="Gyazo Logo" /> **[Gyazo](https://github.com/nota/gyazo-mcp-server)** - Search, fetch, upload, and interact with Gyazo images, including metadata and OCR data.
- <img height="12" width="12" src="https://cdn.prod.website-files.com/6605a2979ff17b2cd1939cd4/6605a460de47e7596ed84f06_icon256.png" alt="gotoHuman Logo" /> **[gotoHuman](https://github.com/gotohuman/gotohuman-mcp-server)** - Human-in-the-loop platform - Allow AI agents and automations to send requests for approval to your [gotoHuman](https://www.gotohuman.com) inbox.
- <img height="12" width="12" src="https://grafana.com/favicon.ico" alt="Grafana Logo" /> **[Grafana](https://github.com/grafana/mcp-grafana)** - Search dashboards, investigate incidents and query datasources in your Grafana instance
- <img height="12" width="12" src="https://framerusercontent.com/images/KCOWBYLKunDff1Dr452y6EfjiU.png" alt="Graphlit Logo" /> **[Graphlit](https://github.com/graphlit/graphlit-mcp-server)** - Ingest anything from Slack to Gmail to podcast feeds, in addition to web crawling, into a searchable [Graphlit](https://www.graphlit.com) project.
- <img height="12" width="12" src="https://greptime.com/favicon.ico" alt="Greptime Logo" /> **[GreptimeDB](https://github.com/GreptimeTeam/greptimedb-mcp-server)** - Provides AI assistants with a secure and structured way to explore and analyze data in [GreptimeDB](https://github.com/GreptimeTeam/greptimedb).
- <img height="12" width="12" src="https://www.herokucdn.com/favicons/favicon.ico" alt="Heroku Logo" /> **[Heroku](https://github.com/heroku/heroku-mcp-server)** - Interact with the Heroku Platform through LLM-driven tools for managing apps, add-ons, dynos, databases, and more.
- <img height="12" width="12" src="https://img.alicdn.com/imgextra/i3/O1CN01d9qrry1i6lTNa2BRa_!!6000000004364-2-tps-218-200.png" alt="Hologres Logo" /> **[Hologres](https://github.com/aliyun/alibabacloud-hologres-mcp-server)** - Connect to a [Hologres](https://www.alibabacloud.com/en/product/hologres) instance, get table metadata, query and analyze data.
- <img height="12" width="12" src="https://www.honeycomb.io/favicon.ico" alt="Honeycomb Logo" /> **[Honeycomb](https://github.com/honeycombio/honeycomb-mcp)** Allows [Honeycomb](https://www.honeycomb.io/) Enterprise customers to query and analyze their data, alerts, dashboards, and more; and cross-reference production behavior with the codebase.
- <img height="12" width="12" src="https://hyperbrowser-assets-bucket.s3.us-east-1.amazonaws.com/Hyperbrowser-logo.png" alt="Hyperbrowsers23 Logo" /> **[Hyperbrowser](https://github.com/hyperbrowserai/mcp)** - [Hyperbrowser](https://www.hyperbrowser.ai/) is the next-generation platform empowering AI agents and enabling effortless, scalable browser automation.
- **[IBM wxflows](https://github.com/IBM/wxflows/tree/main/examples/mcp/javascript)** - Tool platform by IBM to build, test and deploy tools for any data source
- <img height="12" width="12" src="https://forevervm.com/icon.png" alt="ForeverVM Logo" /> **[ForeverVM](https://github.com/jamsocket/forevervm/tree/main/javascript/mcp-server)** - Run Python in a code sandbox.
- <img height="12" width="12" src="https://www.getinboxzero.com/icon.png" alt="Inbox Zero Logo" /> **[Inbox Zero](https://github.com/elie222/inbox-zero/tree/main/apps/mcp-server)** - AI personal assistant for email [Inbox Zero](https://www.getinboxzero.com)
- <img height="12" width="12" src="https://inkeep.com/favicon.ico" alt="Inkeep Logo" /> **[Inkeep](https://github.com/inkeep/mcp-server-python)** - RAG Search over your content powered by [Inkeep](https://inkeep.com)
- <img height="12" width="12" src="https://integration.app/favicon.ico" alt="Integration App Icon" /> **[Integration App](https://github.com/integration-app/mcp-server)** - Interact with any other SaaS applications on behalf of your customers.
- <img height="12" width="12" src="https://cdn.simpleicons.org/jetbrains" /> **[JetBrains](https://github.com/JetBrains/mcp-jetbrains)** – Work on your code with JetBrains IDEs
- <img height="12" width="12" src="https://kagi.com/favicon.ico" alt="Kagi Logo" /> **[Kagi Search](https://github.com/kagisearch/kagimcp)** - Search the web using Kagi's search API
- <img height="12" width="12" src="https://connection.keboola.com/favicon.ico" alt="Keboola Logo" /> **[Keboola](https://github.com/keboola/keboola-mcp-server)** - Build robust data workflows, integrations, and analytics on a single intuitive platform.
- <img height="12" width="12" src="https://raw.githubusercontent.com/klavis-ai/klavis/main/static/klavis-ai.png" alt="Klavis Logo" /> **[Klavis ReportGen](https://github.com/Klavis-AI/klavis/tree/main/mcp_servers/report_generation)** - Create professional reports from a simple user query.
- <img height="12" width="12" src="https://laratranslate.com/favicon.ico" alt="Lara Translate Logo" /> **[Lara Translate](https://github.com/translated/lara-mcp)** - MCP Server for Lara Translate API, enabling powerful translation capabilities with support for language detection and context-aware translations.
- <img height="12" width="12" src="https://logfire.pydantic.dev/favicon.ico" alt="Logfire Logo" /> **[Logfire](https://github.com/pydantic/logfire-mcp)** - Provides access to OpenTelemetry traces and metrics through Logfire.
- <img height="12" width="12" src="https://langfuse.com/favicon.ico" alt="Langfuse Logo" /> **[Langfuse Prompt Management](https://github.com/langfuse/mcp-server-langfuse)** - Open-source tool for collaborative editing, versioning, evaluating, and releasing prompts.
- <img height="12" width="12" src="https://lingo.dev/favicon.ico" alt="Lingo.dev Logo" /> **[Lingo.dev](https://github.com/lingodotdev/lingo.dev/blob/main/mcp.md)** - Make your AI agent speak every language on the planet, using [Lingo.dev](https://lingo.dev) Localization Engine.
- <img height="12" width="12" src="https://www.mailgun.com/favicon.ico" alt="Mailgun Logo" /> **[Mailgun](https://github.com/mailgun/mailgun-mcp-server)** - Interact with Mailgun API.
- <img height="12" width="12" src="https://www.make.com/favicon.ico" alt="Make Logo" /> **[Make](https://github.com/integromat/make-mcp-server)** - Turn your [Make](https://www.make.com/) scenarios into callable tools for AI assistants.
- <img height="12" width="12" src="https://googleapis.github.io/genai-toolbox/favicons/favicon.ico" alt="MCP Toolbox for Databases Logo" /> **[MCP Toolbox for Databases](https://github.com/googleapis/genai-toolbox)** - Open source MCP server specializing in easy, fast, and secure tools for Databases. Supports  AlloyDB, BigQuery, Bigtable, Cloud SQL, Dgraph, MySQL, Neo4j, Postgres, Spanner, and more.
- <img height="12" width="12" src="https://www.meilisearch.com/favicon.ico" alt="Meilisearch Logo" /> **[Meilisearch](https://github.com/meilisearch/meilisearch-mcp)** - Interact & query with Meilisearch (Full-text & semantic search API)
- <img height="12" width="12" src="https://memgraph.com/favicon.png" alt="Memgraph Logo" /> **[Memgraph](https://github.com/memgraph/mcp-memgraph)** - Query your data in [Memgraph](https://memgraph.com/) graph database.
- <img height="12" width="12" src="https://metoro.io/static/images/logos/Metoro.svg" /> **[Metoro](https://github.com/metoro-io/metoro-mcp-server)** - Query and interact with kubernetes environments monitored by Metoro
- <img height="12" width="12" src="https://milvus.io/favicon-32x32.png" /> **[Milvus](https://github.com/zilliztech/mcp-server-milvus)** - Search, Query and interact with data in your Milvus Vector Database.
- <img height="12" width="12" src="https://console.gomomento.com/favicon.ico" /> **[Momento](https://github.com/momentohq/mcp-momento)** - Momento Cache lets you quickly improve your performance, reduce costs, and handle load at any scale.
- <img height="12" width="12" src="https://www.mongodb.com/favicon.ico" /> **[MongoDB](https://github.com/mongodb-js/mongodb-mcp-server)** - Both MongoDB Community Server and MongoDB Atlas are supported.
- <img height="12" width="12" src="https://www.motherduck.com/favicon.ico" alt="MotherDuck Logo" /> **[MotherDuck](https://github.com/motherduckdb/mcp-server-motherduck)** - Query and analyze data with MotherDuck and local DuckDB
- <img height="12" width="12" src="https://needle-ai.com/images/needle-logo-orange-2-rounded.png" alt="Needle AI Logo" /> **[Needle](https://github.com/needle-ai/needle-mcp)** - Production-ready RAG out of the box to search and retrieve data from your own documents.
- <img height="12" width="12" src="https://neo4j.com/favicon.ico" alt="Neo4j Logo" /> **[Neo4j](https://github.com/neo4j-contrib/mcp-neo4j/)** - Neo4j graph database server (schema + read/write-cypher) and separate graph database backed memory
- <img height="12" width="12" src="https://avatars.githubusercontent.com/u/183852044?s=48&v=4" alt="Neon Logo" /> **[Neon](https://github.com/neondatabase/mcp-server-neon)** - Interact with the Neon serverless Postgres platform
- <img height="12" width="12" src="https://avatars.githubusercontent.com/u/4792552?s=200&v=4" alt="Notion Logo" /> **[Notion](https://github.com/makenotion/notion-mcp-server#readme)** - This project implements an MCP server for the Notion API.
- <img height="12" width="12" src="https://avatars.githubusercontent.com/u/82347605?s=48&v=4" alt="OceanBase Logo" /> **[OceanBase](https://github.com/oceanbase/mcp-oceanbase)** - MCP Server for OceanBase database and its tools
- <img height="12" width="12" src="https://docs.octagonagents.com/logo.svg" alt="Octagon Logo" /> **[Octagon](https://github.com/OctagonAI/octagon-mcp-server)** - Deliver real-time investment research with extensive private and public market data.
- <img height="12" width="12" src="https://maps.olakrutrim.com/favicon.ico" alt="Ola Maps" /> **[OlaMaps](https://pypi.org/project/ola-maps-mcp-server)** - Official Ola Maps MCP Server for services like geocode, directions, place details and many more.
- <img height="12" width="12" src="https://app.opslevel.com/favicon.ico" alt="OpsLevel" /> **[OpsLevel](https://github.com/opslevel/opslevel-mcp)** - Official MCP Server for [OpsLevel](https://www.opslevel.com).
- <img height="12" width="12" src="https://oxylabs.io/favicon.ico" alt="Oxylabs Logo" /> **[Oxylabs](https://github.com/oxylabs/oxylabs-mcp)** - Scrape websites with Oxylabs Web API, supporting dynamic rendering and parsing for structured data extraction.
- <img height="12" width="12" src="https://developer.paddle.com/favicon.svg" alt="Paddle Logo" /> **[Paddle](https://github.com/PaddleHQ/paddle-mcp-server)** - Interact with the Paddle API. Manage product catalog, billing and subscriptions, and reports.
- <img height="12" width="12" src="https://www.paypalobjects.com/webstatic/icon/favicon.ico" alt="PayPal Logo" /> **[PayPal](https://mcp.paypal.com)** - PayPal's official MCP server.
- <img height="12" width="12" src="https://www.perplexity.ai/favicon.ico" alt="Perplexity Logo" /> **[Perplexity](https://github.com/ppl-ai/modelcontextprotocol)** - An MCP server that connects to Perplexity's Sonar API, enabling real-time web-wide research in conversational AI.
- <img height="12" width="12" src="https://www.prisma.io/images/favicon-32x32.png" alt="Prisma Logo" /> **[Prisma](https://www.prisma.io/docs/postgres/mcp-server)** - Create and manage Prisma Postgres databases
- <img height="12" width="12" src="https://avatars.githubusercontent.com/u/54333248" /> **[Pinecone](https://github.com/pinecone-io/pinecone-mcp)** - [Pinecone](https://docs.pinecone.io/guides/operations/mcp-server)'s developer MCP Server assist developers in searching documentation and managing data within their development environment.
- <img height="12" width="12" src="https://avatars.githubusercontent.com/u/54333248" /> **[Pinecone Assistant](https://github.com/pinecone-io/assistant-mcp)** - Retrieves context from your [Pinecone Assistant](https://docs.pinecone.io/guides/assistant/mcp-server) knowledge base.
- <img height="12" width="12" src="https://avatars.githubusercontent.com/u/165178062" /> **[Ragie](https://github.com/ragieai/ragie-mcp-server/)** - Retrieve context from your [Ragie](https://www.ragie.ai) (RAG) knowledge base connected to integrations like Google Drive, Notion, JIRA and more.
- <img height="12" width="12" src="https://avatars.githubusercontent.com/u/1529926" /> **[Redis](https://github.com/redis/mcp-redis/)** - The Redis official MCP Server offers an interface to manage and search data in Redis.
- <img height="12" width="12" src="https://avatars.githubusercontent.com/u/1529926" /> **[Redis Cloud API](https://github.com/redis/mcp-redis-cloud/)** - The Redis Cloud API MCP Server allows you to manage your Redis Cloud resources using natural language.
- <img height="12" width="12" src="https://app.snyk.io/bundle/favicon-faj49uD9.png" /> **[Snyk](https://github.com/snyk/snyk-ls/blob/main/mcp_extension/README.md)** - Enhance security posture by embedding [Snyk](https://snyk.io/) vulnerability scanning directly into agentic workflows.
- <img height="12" width="12" src="https://qdrant.tech/img/brand-resources-logos/logomark.svg" /> **[Qdrant](https://github.com/qdrant/mcp-server-qdrant/)** - Implement semantic memory layer on top of the Qdrant vector search engine
- <img height="12" width="12" src="https://www.ramp.com/favicon.ico" /> **[Ramp](https://github.com/ramp-public/ramp-mcp)** - Interact with [Ramp](https://ramp.com)'s Developer API to run analysis on your spend and gain insights leveraging LLMs
- **[Raygun](https://github.com/MindscapeHQ/mcp-server-raygun)** - Interact with your crash reporting and real using monitoring data on your Raygun account
- <img height="12" width="12" src="https://www.rember.com/favicon.ico" alt="Rember Logo" /> **[Rember](https://github.com/rember/rember-mcp)** - Create spaced repetition flashcards in [Rember](https://rember.com) to remember anything you learn in your chats
- <img height="12" width="12" src="https://riza.io/favicon.ico" alt="Riza logo" /> **[Riza](https://github.com/riza-io/riza-mcp)** - Arbitrary code execution and tool-use platform for LLMs by [Riza](https://riza.io)
- <img height="12" width="12" src="https://pics.fatwang2.com/56912e614b35093426c515860f9f2234.svg" /> [Search1API](https://github.com/fatwang2/search1api-mcp) - One API for Search, Crawling, and Sitemaps
- <img height="12" width="12" src="https://screenshotone.com/favicon.ico" alt="ScreenshotOne Logo" /> **[ScreenshotOne](https://github.com/screenshotone/mcp/)** - Render website screenshots with [ScreenshotOne](https://screenshotone.com/)
- <img height="12" width="12" src="https://semgrep.dev/favicon.ico" alt="Semgrep Logo" /> **[Semgrep](https://github.com/semgrep/mcp)** - Enable AI agents to secure code with [Semgrep](https://semgrep.dev/).
- <img height="12" width="12" src="https://www.singlestore.com/favicon-32x32.png?v=277b9cbbe31e8bc416504cf3b902d430"/> **[SingleStore](https://github.com/singlestore-labs/mcp-server-singlestore)** - Interact with the SingleStore database platform
- <img height="12" width="12" src="https://www.starrocks.io/favicon.ico" alt="StarRocks Logo" /> **[StarRocks](https://github.com/StarRocks/mcp-server-starrocks)** - Interact with [StarRocks](https://www.starrocks.io/)
- <img height="12" width="12" src="https://stripe.com/favicon.ico" alt="Stripe Logo" /> **[Stripe](https://github.com/stripe/agent-toolkit)** - Interact with Stripe API
- <img height="12" width="12" src="https://tavily.com/favicon.ico" alt="Tavily Logo" /> **[Tavily](https://github.com/tavily-ai/tavily-mcp)** - Search engine for AI agents (search + extract) powered by [Tavily](https://tavily.com/)
- <img height="12" width="12" src="https://thirdweb.com/favicon.ico" alt="Thirdweb Logo" /> **[Thirdweb](https://github.com/thirdweb-dev/ai/tree/main/python/thirdweb-mcp)** - Read/write to over 2k blockchains, enabling data querying, contract analysis/deployment, and transaction execution, powered by [Thirdweb](https://thirdweb.com/)
- <img height="12" width="12" src="https://www.tinybird.co/favicon.ico" alt="Tinybird Logo" /> **[Tinybird](https://github.com/tinybirdco/mcp-tinybird)** - Interact with Tinybird serverless ClickHouse platform
- <img height="12" width="12" src="https://unifai.network/favicon.ico" alt="UnifAI Logo" /> **[UnifAI](https://github.com/unifai-network/unifai-mcp-server)** - Dynamically search and call tools using [UnifAI Network](https://unifai.network)
- <img height="12" width="12" src="https://framerusercontent.com/images/plcQevjrOYnyriuGw90NfQBPoQ.jpg" alt="Unstructured Logo" /> **[Unstructured](https://github.com/Unstructured-IO/UNS-MCP)** - Set up and interact with your unstructured data processing workflows in [Unstructured Platform](https://unstructured.io)
- **[Vectorize](https://github.com/vectorize-io/vectorize-mcp-server/)** - [Vectorize](https://vectorize.io) MCP server for advanced retrieval, Private Deep Research, Anything-to-Markdown file extraction and text chunking.
- <img height="12" width="12" src="https://verodat.io/assets/favicon-16x16.png" alt="Verodat Logo" /> **[Verodat](https://github.com/Verodat/verodat-mcp-server)** - Interact with Verodat AI Ready Data platform
- <img height="12" width="12" src="https://www.veyrax.com/favicon.ico" alt="VeyraX Logo" /> **[VeyraX](https://github.com/VeyraX/veyrax-mcp)** - Single tool to control all 100+ API integrations, and UI components
- <img height="12" width="12" src="https://www.xero.com/favicon.ico" alt="Xero Logo" /> **[Xero](https://github.com/XeroAPI/xero-mcp-server)** - Interact with the accounting data in your business using our official MCP server
- <img height="12" width="12" src="https://cdn.zapier.com/zapier/images/favicon.ico" alt="Zapier Logo" /> **[Zapier](https://zapier.com/mcp)** - Connect your AI Agents to 8,000 apps instantly.
- **[ZenML](https://github.com/zenml-io/mcp-zenml)** - Interact with your MLOps and LLMOps pipelines through your [ZenML](https://www.zenml.io) MCP server

### 🌎 Community Servers

A growing set of community-developed and maintained servers demonstrates various applications of MCP across different domains.

> **Note:** Community servers are **untested** and should be used at **your own risk**. They are not affiliated with or endorsed by Anthropic.
- **[Ableton Live](https://github.com/Simon-Kansara/ableton-live-mcp-server)** - an MCP server to control Ableton Live.
- **[Ableton Live](https://github.com/ahujasid/ableton-mcp)** (by ahujasid) - Ableton integration allowing prompt enabled music creation.
- **[Airbnb](https://github.com/openbnb-org/mcp-server-airbnb)** - Provides tools to search Airbnb and get listing details.
- **[AI Agent Marketplace Index](https://github.com/AI-Agent-Hub/ai-agent-marketplace-index-mcp)** - MCP server to search more than 5000+ AI agents and tools of various categories from [AI Agent Marketplace Index](http://www.deepnlp.org/store/ai-agent) and monitor traffic of AI Agents.
- **[Algorand](https://github.com/GoPlausible/algorand-mcp)** - A comprehensive MCP server for tooling interactions (40+) and resource accessibility (60+) plus many useful prompts for interacting with the Algorand blockchain.
- **[Airflow](https://github.com/yangkyeongmo/mcp-server-apache-airflow)** - A MCP Server that connects to [Apache Airflow](https://airflow.apache.org/) using official python client.
- **[Airtable](https://github.com/domdomegg/airtable-mcp-server)** - Read and write access to [Airtable](https://airtable.com/) databases, with schema inspection.
- **[Airtable](https://github.com/felores/airtable-mcp)** - Airtable Model Context Protocol Server.
- **[AlphaVantage](https://github.com/calvernaz/alphavantage)** - MCP server for stock market data API [AlphaVantage](https://www.alphavantage.co)
- **[Amadeus](https://github.com/donghyun-chae/mcp-amadeus)** (by donghyun-chae) - An MCP server to access, explore, and interact with Amadeus Flight Offers Search API for retrieving detailed flight options, including airline, times, duration, and pricing data.
- **[Anki](https://github.com/scorzeth/anki-mcp-server)** - An MCP server for interacting with your [Anki](https://apps.ankiweb.net) decks and cards.
- **[Any Chat Completions](https://github.com/pyroprompts/any-chat-completions-mcp)** - Interact with any OpenAI SDK Compatible Chat Completions API like OpenAI, Perplexity, Groq, xAI and many more.
- **[Apache Gravitino(incubating)](https://github.com/datastrato/mcp-server-gravitino)** - Allow LLMs to explore metadata of structured data and unstructured data with Gravitino, and perform data governance tasks including tagging/classification.
- **[Apple Calendar](https://github.com/Omar-v2/mcp-ical)** - An MCP server that allows you to interact with your MacOS Calendar through natural language, including features such as event creation, modification, schedule listing, finding free time slots etc.
- **[Apple Script](https://github.com/peakmojo/applescript-mcp)** - MCP server that lets LLM run AppleScript code to to fully control anything on Mac, no setup needed.
- **[Aranet4](https://github.com/diegobit/aranet4-mcp-server)** - MCP Server to manage your Aranet4 CO2 sensor. Fetch data and store in a local SQLite. Ask questions about historical data.
- **[ArangoDB](https://github.com/ravenwits/mcp-server-arangodb)** - MCP Server that provides database interaction capabilities through [ArangoDB](https://arangodb.com/).
- **[Arduino](https://github.com/vishalmysore/choturobo)** - MCP Server that enables AI-powered robotics using Claude AI and Arduino (ESP32) for real-world automation and interaction with robots.
- **[Atlassian](https://github.com/sooperset/mcp-atlassian)** - Interact with Atlassian Cloud products (Confluence and Jira) including searching/reading Confluence spaces/pages, accessing Jira issues, and project metadata.
- **[Attestable MCP](https://github.com/co-browser/attestable-mcp-server)** - An MCP server running inside a trusted execution environment (TEE) via Gramine, showcasing remote attestation using [RA-TLS](https://gramine.readthedocs.io/en/stable/attestation.html). This allows an MCP client to verify the server before conencting.
- **[AWS](https://github.com/rishikavikondala/mcp-server-aws)** - Perform operations on your AWS resources using an LLM.
- **[AWS Athena](https://github.com/lishenxydlgzs/aws-athena-mcp)** - A MCP server for AWS Athena to run SQL queries on Glue Catalog.
- **[AWS Cost Explorer](https://github.com/aarora79/aws-cost-explorer-mcp-server)** - Optimize your AWS spend (including Amazon Bedrock spend) with this MCP server by examining spend across regions, services, instance types and foundation models ([demo video](https://www.youtube.com/watch?v=WuVOmYLRFmI&feature=youtu.be)).
- **[AWS Resources Operations](https://github.com/baryhuang/mcp-server-aws-resources-python)** - Run generated python code to securely query or modify any AWS resources supported by boto3.
- **[AWS S3](https://github.com/aws-samples/sample-mcp-server-s3)** - A sample MCP server for AWS S3 that flexibly fetches objects from S3 such as PDF documents.
- **[Azure ADX](https://github.com/pab1it0/adx-mcp-server)** - Query and analyze Azure Data Explorer databases.
- **[Azure DevOps](https://github.com/Vortiago/mcp-azure-devops)** - An MCP server that provides a bridge to Azure DevOps services, enabling AI assistants to query and manage work items.
- **[Baidu AI Search](https://github.com/baidubce/app-builder/tree/master/python/mcp_server/ai_search)** - Web search with Baidu Cloud's AI Search
- **[Base Free USDC Transfer](https://github.com/magnetai/mcp-free-usdc-transfer)** - Send USDC on [Base](https://base.org) for free using Claude AI! Built with [Coinbase CDP](https://docs.cdp.coinbase.com/mpc-wallet/docs/welcome).
* **[Basic Memory](https://github.com/basicmachines-co/basic-memory)** - Local-first knowledge management system that builds a semantic graph from Markdown files, enabling persistent memory across conversations with LLMs.
- **[BigQuery](https://github.com/LucasHild/mcp-server-bigquery)** (by LucasHild) - This server enables LLMs to inspect database schemas and execute queries on BigQuery.
- **[BigQuery](https://github.com/ergut/mcp-bigquery-server)** (by ergut) - Server implementation for Google BigQuery integration that enables direct BigQuery database access and querying capabilities
- **[Bing Web Search API](https://github.com/leehanchung/bing-search-mcp)** (by hanchunglee) - Server implementation for Microsoft Bing Web Search API.
- **[Bitable MCP](https://github.com/lloydzhou/bitable-mcp)** (by lloydzhou) - MCP server provides access to Lark Bitable through the Model Context Protocol. It allows users to interact with Bitable tables using predefined tools.
- **[Blender](https://github.com/ahujasid/blender-mcp)** (by ahujasid) - Blender integration allowing prompt enabled 3D scene creation, modeling and manipulation.
<<<<<<< HEAD
- **[BreakoutRoom](https://github.com/agree-able/room-mcp)** - Agents accomplishing goals together in p2p rooms 
=======
- **[browser-use](https://github.com/co-browser/browser-use-mcp-server)** (by co-browser) - browser-use MCP server with dockerized playwright + chromium + vnc. supports stdio & resumable http.
>>>>>>> 59157328
- **[Bsc-mcp](https://github.com/TermiX-official/bsc-mcp)** The first MCP server that serves as the bridge between AI and BNB Chain, enabling AI agents to execute complex on-chain operations through seamless integration with the BNB Chain, including transfer, swap, launch, security check on any token and even more.
- **[Calculator](https://github.com/githejie/mcp-server-calculator)** - This server enables LLMs to use calculator for precise numerical calculations.
- **[CFBD API](https://github.com/lenwood/cfbd-mcp-server)** - An MCP server for the [College Football Data API](https://collegefootballdata.com/).
- **[ChatMCP](https://github.com/AI-QL/chat-mcp)** – An Open Source Cross-platform GUI Desktop application compatible with Linux, macOS, and Windows, enabling seamless interaction with MCP servers across dynamically selectable LLMs, by **[AIQL](https://github.com/AI-QL)**
- **[ChatSum](https://github.com/mcpso/mcp-server-chatsum)** - Query and Summarize chat messages with LLM. by [mcpso](https://mcp.so)
- **[Chess.com](https://github.com/pab1it0/chess-mcp)** - Access Chess.com player data, game records, and other public information through standardized MCP interfaces, allowing AI assistants to search and analyze chess information.
- **[Chroma](https://github.com/privetin/chroma)** - Vector database server for semantic document search and metadata filtering, built on Chroma
- **[ClaudePost](https://github.com/ZilongXue/claude-post)** - ClaudePost enables seamless email management for Gmail, offering secure features like email search, reading, and sending.
- **[ClickUp](https://github.com/TaazKareem/clickup-mcp-server)** - MCP server for ClickUp task management, supporting task creation, updates, bulk operations, and markdown descriptions.
- **[Cloudinary](https://github.com/felores/cloudinary-mcp-server)** - Cloudinary Model Context Protocol Server to upload media to Cloudinary and get back the media link and details.
- **[code-assistant](https://github.com/stippi/code-assistant)** - A coding assistant MCP server that allows to explore a code-base and make changes to code. Should be used with trusted repos only (insufficient protection against prompt injections).
- **[code-executor](https://github.com/bazinga012/mcp_code_executor)** - An MCP server that allows LLMs to execute Python code within a specified Conda environment.
- **[code-sandbox-mcp](https://github.com/Automata-Labs-team/code-sandbox-mcp)** - An MCP server to create secure code sandbox environment for executing code within Docker containers.
- **[consul-mcp](https://github.com/kocierik/consul-mcp-server)** - A consul MCP server for service management, health check and Key-Value Store
- **[cognee-mcp](https://github.com/topoteretes/cognee/tree/main/cognee-mcp)** - GraphRAG memory server with customizable ingestion, data processing and search
- **[coin_api_mcp](https://github.com/longmans/coin_api_mcp)** - Provides access to [coinmarketcap](https://coinmarketcap.com/) cryptocurrency data.
- **[CoinMarketCap](https://github.com/shinzo-labs/coinmarketcap-mcp)** - Implements the complete [CoinMarketCap](https://coinmarketcap.com/) API for accessing cryptocurrency market data, exchange information, and other blockchain-related metrics.
- **[Computer-Use - Remote MacOS Use](https://github.com/baryhuang/mcp-remote-macos-use)** - Open-source out-of-the-box alternative to OpenAI Operator, providing a full desktop experience and optimized for using remote macOS machines as autonomous AI agents.
- **[Contentful-mcp](https://github.com/ivo-toby/contentful-mcp)** - Read, update, delete, publish content in your [Contentful](https://contentful.com) space(s) from this MCP Server.
- **[CreateveAI Nexus](https://github.com/spgoodman/createveai-nexus-server)** - Open-Source Bridge Between AI Agents and Enterprise Systems, with simple custom API plug-in capabilities (including close compatibility with ComfyUI nodes), support for Copilot Studio's MCP agent integations, and support for Azure deployment in secure environments with secrets stored in Azure Key Vault, as well as straightforward on-premises deployment.
- **[crypto-feargreed-mcp](https://github.com/kukapay/crypto-feargreed-mcp)**  -  Providing real-time and historical Crypto Fear & Greed Index data.
- **[crypto-indicators-mcp](https://github.com/kukapay/crypto-indicators-mcp)**  -  An MCP server providing a range of cryptocurrency technical analysis indicators and strategies.
- **[crypto-sentiment-mcp](https://github.com/kukapay/crypto-sentiment-mcp)**  -  An MCP server that delivers cryptocurrency sentiment analysis to AI agents.
- **[cryptopanic-mcp-server](https://github.com/kukapay/cryptopanic-mcp-server)** - Providing latest cryptocurrency news to AI agents, powered by CryptoPanic.
- **[Dappier](https://github.com/DappierAI/dappier-mcp)** - Connect LLMs to real-time, rights-cleared, proprietary data from trusted sources. Access specialized models for Real-Time Web Search, News, Sports, Financial Data, Crypto, and premium publisher content. Explore data models at [marketplace.dappier.com](https://marketplace.dappier.com/marketplace).
- **[Databricks](https://github.com/JordiNeil/mcp-databricks-server)** - Allows LLMs to run SQL queries, list and get details of jobs executions in a Databricks account.
- **[Datadog](https://github.com/GeLi2001/datadog-mcp-server)** - Datadog MCP Server for application tracing, monitoring, dashboard, incidents queries built on official datadog api.
- **[Data Exploration](https://github.com/reading-plus-ai/mcp-server-data-exploration)** - MCP server for autonomous data exploration on .csv-based datasets, providing intelligent insights with minimal effort. NOTE: Will execute arbitrary Python code on your machine, please use with caution!
- **[DaVinci Resolve](https://github.com/samuelgursky/davinci-resolve-mcp)** - MCP server integration for DaVinci Resolve providing powerful tools for video editing, color grading, media management, and project control.
- **[Dataset Viewer](https://github.com/privetin/dataset-viewer)** - Browse and analyze Hugging Face datasets with features like search, filtering, statistics, and data export
- **[DBHub](https://github.com/bytebase/dbhub/)** - Universal database MCP server connecting to MySQL, PostgreSQL, SQLite, DuckDB and etc.
- **[Deebo](https://github.com/snagasuri/deebo-prototype)** – Agentic debugging MCP server that helps AI coding agents delegate and fix hard bugs through isolated multi-agent hypothesis testing.
- **[Deep Research](https://github.com/reading-plus-ai/mcp-server-deep-research)** - Lightweight MCP server offering Grok/OpenAI/Gemini/Perplexity-style automated deep research exploration and structured reporting.
- **[DeepSeek MCP Server](https://github.com/DMontgomery40/deepseek-mcp-server)** - Model Context Protocol server integrating DeepSeek's advanced language models, in addition to [other useful API endpoints](https://github.com/DMontgomery40/deepseek-mcp-server?tab=readme-ov-file#features)
- **[Deepseek_R1](https://github.com/66julienmartin/MCP-server-Deepseek_R1)** - A Model Context Protocol (MCP) server implementation connecting Claude Desktop with DeepSeek's language models (R1/V3)
- **[deepseek-thinker-mcp](https://github.com/ruixingshi/deepseek-thinker-mcp)** - A MCP (Model Context Protocol) provider Deepseek reasoning content to MCP-enabled AI Clients, like Claude Desktop. Supports access to Deepseek's thought processes from the Deepseek API service or from a local Ollama server.
- **[Descope](https://github.com/descope-sample-apps/descope-mcp-server)** - An MCP server to integrate with [Descope](https://descope.com) to search audit logs, manage users, and more.
- **[DevDb](https://github.com/damms005/devdb-vscode?tab=readme-ov-file#mcp-configuration)** - An MCP server that runs right inside the IDE, for connecting to MySQL, Postgres, SQLite, and MSSQL databases.
- **[DevRev](https://github.com/kpsunil97/devrev-mcp-server)** - An MCP server to integrate with DevRev APIs to search through your DevRev Knowledge Graph where objects can be imported from diff. sources listed [here](https://devrev.ai/docs/import#available-sources).
- **[Dicom](https://github.com/ChristianHinge/dicom-mcp)** - An MCP server to query and retrieve medical images and for parsing and reading dicom-encapsulated documents (pdf etc.). 
- **[Dify](https://github.com/YanxingLiu/dify-mcp-server)** - A simple implementation of an MCP server for dify workflows.
- **[Discord](https://github.com/v-3/discordmcp)** - A MCP server to connect to Discord guilds through a bot and read and write messages in channels
- **[Discord](https://github.com/SaseQ/discord-mcp)** - A MCP server, which connects to Discord through a bot, and provides comprehensive integration with Discord.
- **[Discord](https://github.com/Klavis-AI/klavis/tree/main/mcp_servers/discord)** - For Discord API integration by Klavis AI
- **[Discourse](https://github.com/AshDevFr/discourse-mcp-server)** - A MCP server to search Discourse posts on a Discourse forum.
- **[Docker](https://github.com/ckreiling/mcp-server-docker)** - Integrate with Docker to manage containers, images, volumes, and networks.
- **[DPLP](https://github.com/szeider/mcp-dblp)**  - Searches the [DBLP](https://dblp.org) computer science bibliography database.
- **[Drupal](https://github.com/Omedia/mcp-server-drupal)** - Server for interacting with [Drupal](https://www.drupal.org/project/mcp) using STDIO transport layer.
- **[dune-analytics-mcp](https://github.com/kukapay/dune-analytics-mcp)** -  A mcp server that bridges Dune Analytics data to AI agents.
- **[EdgeOne Pages MCP](https://github.com/TencentEdgeOne/edgeone-pages-mcp)** - An MCP service for deploying HTML content to EdgeOne Pages and obtaining a publicly accessible URL.
- **[Elasticsearch](https://github.com/cr7258/elasticsearch-mcp-server)** - MCP server implementation that provides Elasticsearch interaction.
- **[ElevenLabs](https://github.com/mamertofabian/elevenlabs-mcp-server)** - A server that integrates with ElevenLabs text-to-speech API capable of generating full voiceovers with multiple voices.
- **[Email](https://github.com/Shy2593666979/mcp-server-email)** - This server enables users to send emails through various email providers, including Gmail, Outlook, Yahoo, Sina, Sohu, 126, 163, and QQ Mail. It also supports attaching files from specified directories, making it easy to upload attachments along with the email content.
- **[Ergo Blockchain MCP](https://github.com/marctheshark3/ergo-mcp)** -An MCP server to integrate Ergo Blockchain Node and Explorer APIs for checking address balances, analyzing transactions, viewing transaction history, performing forensic analysis of addresses, searching for tokens, and monitoring network status.
- **[Eunomia](https://github.com/whataboutyou-ai/eunomia-MCP-server)** - Extension of the Eunomia framework that connects Eunomia instruments with MCP servers
- **[EVM MCP Server](https://github.com/mcpdotdirect/evm-mcp-server)** - Comprehensive blockchain services for 30+ EVM networks, supporting native tokens, ERC20, NFTs, smart contracts, transactions, and ENS resolution.
- **[Everything Search](https://github.com/mamertofabian/mcp-everything-search)** - Fast file searching capabilities across Windows (using [Everything SDK](https://www.voidtools.com/support/everything/sdk/)), macOS (using mdfind command), and Linux (using locate/plocate command).
- **[Excel](https://github.com/haris-musa/excel-mcp-server)** - Excel manipulation including data reading/writing, worksheet management, formatting, charts, and pivot table.
- **[Fantasy PL](https://github.com/rishijatia/fantasy-pl-mcp)** - Give your coding agent direct access to up-to date Fantasy Premier League data
- **[fastn.ai – Unified API MCP Server](https://github.com/fastnai/mcp-fastn)** - A remote, dynamic MCP server with a unified API that connects to 1,000+ tools, actions, and workflows, featuring built-in authentication and monitoring.
- **[Fetch](https://github.com/zcaceres/fetch-mcp)** - A server that flexibly fetches HTML, JSON, Markdown, or plaintext.
- **[Fingertip](https://github.com/fingertip-com/fingertip-mcp)** - MCP server for Fingertip.com to search and create new sites.
- **[Figma](https://github.com/GLips/Figma-Context-MCP)** - Give your coding agent direct access to Figma file data, helping it one-shot design implementation.
- **[Firebase](https://github.com/gannonh/firebase-mcp)** - Server to interact with Firebase services including Firebase Authentication, Firestore, and Firebase Storage.
- **[FireCrawl](https://github.com/vrknetha/mcp-server-firecrawl)** - Advanced web scraping with JavaScript rendering, PDF support, and smart rate limiting
- **[FlightRadar24](https://github.com/sunsetcoder/flightradar24-mcp-server)** - A Claude Desktop MCP server that helps you track flights in real-time using Flightradar24 data.
- **[freqtrade-mcp](https://github.com/kukapay/freqtrade-mcp)** - An MCP server that integrates with the Freqtrade cryptocurrency trading bot.
- **[Ghost](https://github.com/MFYDev/ghost-mcp)** - A Model Context Protocol (MCP) server for interacting with Ghost CMS through LLM interfaces like Claude.
- **[Git](https://github.com/geropl/git-mcp-go)** - Allows LLM to interact with a local git repository, incl. optional push support.
- **[Github Actions](https://github.com/ko1ynnky/github-actions-mcp-server)** - A Model Context Protocol (MCP) server for interacting with Github Actions.
- **[GitHub Enterprise MCP](https://github.com/ddukbg/github-enterprise-mcp)** - A Model Context Protocol (MCP) server for interacting with GitHub Enterprise.
- **[Glean](https://github.com/longyi1207/glean-mcp-server)** - A server that uses Glean API to search and chat.
- **[Gmail](https://github.com/GongRzhe/Gmail-MCP-Server)** - A Model Context Protocol (MCP) server for Gmail integration in Claude Desktop with auto authentication support.
- **[Gmail Headless](https://github.com/baryhuang/mcp-headless-gmail)** - Remote hostable MCP server that can get and send Gmail messages without local credential or file system setup.
- **[Goal Story](https://github.com/hichana/goalstory-mcp)** - a Goal Tracker and Visualization Tool for personal and professional development.
- **[GOAT](https://github.com/goat-sdk/goat/tree/main/typescript/examples/by-framework/model-context-protocol)** - Run more than +200 onchain actions on any blockchain including Ethereum, Solana and Base.
- **[Godot](https://github.com/Coding-Solo/godot-mcp)** - A MCP server providing comprehensive Godot engine integration for project editing, debugging, and scene management.
- **[Golang Filesystem Server](https://github.com/mark3labs/mcp-filesystem-server)** - Secure file operations with configurable access controls built with Go!
- **[Goodnews](https://github.com/VectorInstitute/mcp-goodnews)** - A simple MCP server that delivers curated positive and uplifting news stories.
- **[Google Calendar](https://github.com/v-3/google-calendar)** - Integration with Google Calendar to check schedules, find time, and add/delete events
- **[Google Calendar](https://github.com/nspady/google-calendar-mcp)** - Google Calendar MCP Server for managing Google calendar events. Also supports searching for events by attributes like title and location.
- **[Google Custom Search](https://github.com/adenot/mcp-google-search)** - Provides Google Search results via the Google Custom Search API
- **[Google Sheets](https://github.com/xing5/mcp-google-sheets)** - Access and editing data to your Google Sheets.
- **[Google Sheets](https://github.com/rohans2/mcp-google-sheets)** - A MCP Server written in TypeScript to access and edit data in your Google Sheets.
- **[Google Tasks](https://github.com/zcaceres/gtasks-mcp)** - Google Tasks API Model Context Protocol Server.
- **[Google Vertex AI Search](https://github.com/ubie-oss/mcp-vertexai-search)** - Provides Google Vertex AI Search results by grounding a Gemini model with your own private data
- **[GraphQL Schema](https://github.com/hannesj/mcp-graphql-schema)** - Allow LLMs to explore large GraphQL schemas without bloating the context.
- **[HDW LinkedIn](https://github.com/horizondatawave/hdw-mcp-server)** - Access to profile data and management of user account with [HorizonDataWave.ai](https://horizondatawave.ai/).
- **[Heurist Mesh Agent](https://github.com/heurist-network/heurist-mesh-mcp-server)** - Access specialized web3 AI agents for blockchain analysis, smart contract security, token metrics, and blockchain interactions through the [Heurist Mesh network](https://github.com/heurist-network/heurist-agent-framework/tree/main/mesh).
- **[Holaspirit](https://github.com/syucream/holaspirit-mcp-server)** - Interact with [Holaspirit](https://www.holaspirit.com/).
- **[Home Assistant](https://github.com/tevonsb/homeassistant-mcp)** - Interact with [Home Assistant](https://www.home-assistant.io/) including viewing and controlling lights, switches, sensors, and all other Home Assistant entities.
- **[Home Assistant](https://github.com/voska/hass-mcp)** - Docker-ready MCP server for Home Assistant with entity management, domain summaries, automation support, and guided conversations. Includes pre-built container images for easy installation.
- **[HubSpot](https://github.com/buryhuang/mcp-hubspot)** - HubSpot CRM integration for managing contacts and companies. Create and retrieve CRM data directly through Claude chat.
- **[HuggingFace Spaces](https://github.com/evalstate/mcp-hfspace)** - Server for using HuggingFace Spaces, supporting Open Source Image, Audio, Text Models and more. Claude Desktop mode for easy integration.
- **[Hyperliquid](https://github.com/mektigboy/server-hyperliquid)** - An MCP server implementation that integrates the Hyperliquid SDK for exchange data.
- **[hyprmcp](https://github.com/stefanoamorelli/hyprmcp)** (by Stefano Amorelli) - Lightweight MCP server for `hyprland`.
- **[iFlytek Workflow](https://github.com/iflytek/ifly-workflow-mcp-server)** - Connect to iFlytek Workflow via the MCP server and run your own Agent.
- **[Image Generation](https://github.com/GongRzhe/Image-Generation-MCP-Server)** - This MCP server provides image generation capabilities using the Replicate Flux model.
- **[InfluxDB](https://github.com/idoru/influxdb-mcp-server)** - Run queries against InfluxDB OSS API v2.
- **[Inoyu](https://github.com/sergehuber/inoyu-mcp-unomi-server)** - Interact with an Apache Unomi CDP customer data platform to retrieve and update customer profiles
- **[Intercom](https://github.com/raoulbia-ai/mcp-server-for-intercom)** - An MCP-compliant server for retrieving customer support tickets from Intercom. This tool enables AI assistants like Claude Desktop and Cline to access and analyze your Intercom support tickets.
- **[iOS Simulator](https://github.com/InditexTech/mcp-server-simulator-ios-idb)** - A Model Context Protocol (MCP) server that enables LLMs to interact with iOS simulators (iPhone, iPad, etc.) through natural language commands.
- **[iTerm MCP](https://github.com/ferrislucas/iterm-mcp)** - Integration with iTerm2 terminal emulator for macOS, enabling LLMs to execute and monitor terminal commands.
- [iTerm MCP Server](https://github.com/rishabkoul/iTerm-MCP-Server) - A Model Context Protocol (MCP) server implementation for iTerm2 terminal integration. Able to manage multiple iTerm Sessions
- **[JavaFX](https://github.com/mcpso/mcp-server-javafx)** - Make drawings using a JavaFX canvas
- **[JDBC](https://github.com/quarkiverse/quarkus-mcp-servers/tree/main/jdbc)** - Connect to any JDBC-compatible database and query, insert, update, delete, and more. Supports MySQL, PostgreSQL, Oracle, SQL Server, sqllite and [more](https://github.com/quarkiverse/quarkus-mcp-servers/tree/main/jdbc#supported-jdbc-variants).
- **[JSON](https://github.com/GongRzhe/JSON-MCP-Server)** - JSON handling and processing server with advanced query capabilities using JSONPath syntax and support for array, string, numeric, and date operations.
- **[jupiter-mcp](https://github.com/kukapay/jupiter-mcp)** - An MCP server for executing token swaps on the Solana blockchain using Jupiter's new Ultra API.
- **[KiCad MCP](https://github.com/lamaalrajih/kicad-mcp)** - MCP server for KiCad on Mac, Windows, and Linux.
- **[Keycloak MCP](https://github.com/ChristophEnglisch/keycloak-model-context-protocol)** - This MCP server enables natural language interaction with Keycloak for user and realm management including creating, deleting, and listing users and realms.
- **[Kibana MCP](https://github.com/TocharianOU/mcp-server-kibana.git)** (by TocharianOU) - A community-maintained MCP server implementation that allows any MCP-compatible client to access and manage Kibana instances through natural language or programmatic requests.
- **[Kibela](https://github.com/kiwamizamurai/mcp-kibela-server)** (by kiwamizamurai) - Interact with Kibela API.
- **[kintone](https://github.com/macrat/mcp-server-kintone)** - Manage records and apps in [kintone](https://kintone.com) through LLM tools.
- **[Kong Konnect](https://github.com/Kong/mcp-konnect)** - A Model Context Protocol (MCP) server for interacting with Kong Konnect APIs, allowing AI assistants to query and analyze Kong Gateway configurations, traffic, and analytics.
- **[Kubernetes](https://github.com/Flux159/mcp-server-kubernetes)** - Connect to Kubernetes cluster and manage pods, deployments, and services.
- **[Kubernetes and OpenShift](https://github.com/manusa/kubernetes-mcp-server)** - A powerful Kubernetes MCP server with additional support for OpenShift. Besides providing CRUD operations for any Kubernetes resource, this server provides specialized tools to interact with your cluster.
- **[Langflow-DOC-QA-SERVER](https://github.com/GongRzhe/Langflow-DOC-QA-SERVER)** - A Model Context Protocol server for document Q&A powered by Langflow. It demonstrates core MCP concepts by providing a simple interface to query documents through a Langflow backend.
- **[Lightdash](https://github.com/syucream/lightdash-mcp-server)** - Interact with [Lightdash](https://www.lightdash.com/), a BI tool.
- **[lsp-mcp](https://github.com/Tritlo/lsp-mcp)** - Interact with Language Servers usint the Language Server Protocol to provide additional context information via hover, code actions and completions.
- **[Linear](https://github.com/tacticlaunch/mcp-linear)** - Interact with Linear project management system.
- **[Linear](https://github.com/jerhadf/linear-mcp-server)** - Allows LLM to interact with Linear's API for project management, including searching, creating, and updating issues.
- **[Linear (Go)](https://github.com/geropl/linear-mcp-go)** - Allows LLM to interact with Linear's API via a single static binary.
- **[LINE](https://github.com/amornpan/py-mcp-line)** (by amornpan) - Implementation for LINE Bot integration that enables Language Models to read and analyze LINE conversations through a standardized interface. Features asynchronous operation, comprehensive logging, webhook event handling, and support for various message types.
- **[LlamaCloud](https://github.com/run-llama/mcp-server-llamacloud)** (by marcusschiesser) - Integrate the data stored in a managed index on [LlamaCloud](https://cloud.llamaindex.ai/)
- **[llm-context](https://github.com/cyberchitta/llm-context.py)** - Provides a repo-packing MCP tool with configurable profiles that specify file inclusion/exclusion patterns and optional prompts.
- **[lucene-mcp-server](https://github.com/VivekKumarNeu/MCP-Lucene-Server)** - spring boot server using Lucene for fast document search and management.
- **[mac-messages-mcp](https://github.com/carterlasalle/mac_messages_mcp)** - An MCP server that securely interfaces with your iMessage database via the Model Context Protocol (MCP), allowing LLMs to query and analyze iMessage conversations. It includes robust phone number validation, attachment processing, contact management, group chat handling, and full support for sending and receiving messages.
- **[MalwareBazaar_MCP](https://github.com/mytechnotalent/MalwareBazaar_MCP)** (by Kevin Thomas) - An AI-driven MCP server that autonomously interfaces with MalwareBazaar, delivering real-time threat intel and sample metadata for authorized cybersecurity research workflows.
- **[MariaDB](https://github.com/abel9851/mcp-server-mariadb)** - MariaDB database integration with configurable access controls in Python.
- **[Markdown2doc](https://github.com/Klavis-AI/klavis/tree/main/mcp_servers/pandoc)** - Convert between various file formats using Pandoc
- **[Markitdown](https://github.com/Klavis-AI/klavis/tree/main/mcp_servers/markitdown)** - Convert files to Markdown
- **[Maton](https://github.com/maton-ai/agent-toolkit/tree/main/modelcontextprotocol)** - Connect to your SaaS tools like HubSpot, Salesforce, and more.
- **[MCP Compass](https://github.com/liuyoshio/mcp-compass)** - Suggest the right MCP server for your needs
- **[MCP Create](https://github.com/tesla0225/mcp-create)** - A dynamic MCP server management service that creates, runs, and manages Model Context Protocol servers on-the-fly.
- **[MCP Installer](https://github.com/anaisbetts/mcp-installer)** - This server is a server that installs other MCP servers for you.
- **[mcp-k8s-go](https://github.com/strowk/mcp-k8s-go)** - Golang-based Kubernetes server for MCP to browse pods and their logs, events, namespaces and more. Built to be extensible.
- **[mcp-local-rag](https://github.com/nkapila6/mcp-local-rag)** - "primitive" RAG-like web search model context protocol (MCP) server that runs locally using Google's MediaPipe Text Embedder and DuckDuckGo Search. ✨ no APIs required ✨.
- **[mcp-proxy](https://github.com/sparfenyuk/mcp-proxy)** - Connect to MCP servers that run on SSE transport, or expose stdio servers as an SSE server.
- **[MCP Proxy Server](https://github.com/TBXark/mcp-proxy)** - An MCP proxy server that aggregates and serves multiple MCP resource servers through a single HTTP server.
- **[mem0-mcp](https://github.com/mem0ai/mem0-mcp)** - A Model Context Protocol server for Mem0, which helps with managing coding preferences.
- **[Membase](https://github.com/unibaseio/membase-mcp)** - Save and query your agent memory in distributed way by Membase.
- **[MetaTrader MCP](https://github.com/ariadng/metatrader-mcp-server)** - Enable AI LLMs to execute trades using MetaTrader 5 platform.
- **[MSSQL](https://github.com/aekanun2020/mcp-server/)** - MSSQL database integration with configurable access controls and schema inspection
- **[MSSQL](https://github.com/JexinSam/mssql_mcp_server)** (by jexin) - MCP Server for MSSQL database in Python
- **[MSSQL-Python](https://github.com/amornpan/py-mcp-mssql)** (by amornpan) - A read-only Python implementation for MSSQL database access with enhanced security features, configurable access controls, and schema inspection capabilities. Focuses on safe database interaction through Python ecosystem.
- **[MSSQL-MCP](https://github.com/daobataotie/mssql-mcp)** (by daobataotie) - MSSQL MCP that refer to the official website's SQLite MCP for modifications to adapt to MSSQL
- **[Markdownify](https://github.com/zcaceres/mcp-markdownify-server)** - MCP to convert almost anything to Markdown (PPTX, HTML, PDF, Youtube Transcripts and more)
- **[Microsoft Teams](https://github.com/InditexTech/mcp-teams-server)** - MCP server that integrates Microsoft Teams messaging (read, post, mention, list members and threads) 
- **[Mindmap](https://github.com/YuChenSSR/mindmap-mcp-server)** (by YuChenSSR) - A server that generates mindmaps from input containing markdown code.
- **[Minima](https://github.com/dmayboroda/minima)** - MCP server for RAG on local files
- **[Mobile MCP](https://github.com/mobile-next/mobile-mcp)** (by Mobile Next) - MCP server for Mobile(iOS/Android) automation, app scraping and development using physical devices or simulators/emulators.
- **[MongoDB](https://github.com/kiliczsh/mcp-mongo-server)** - A Model Context Protocol Server for MongoDB.
- **[MongoDB Lens](https://github.com/furey/mongodb-lens)** - Full Featured MCP Server for MongoDB Databases.
- **[Monday.com](https://github.com/sakce/mcp-server-monday)** - MCP Server to interact with Monday.com boards and items.
- **[Morningstar](https://github.com/Morningstar/morningstar-mcp-server)** - MCP Server to interact with Morningstar Research, Editorial and Datapoints
- **[Multicluster-MCP-Sever](https://github.com/yanmxa/multicluster-mcp-server)** - The gateway for GenAI systems to interact with multiple Kubernetes clusters.
- **[MySQL](https://github.com/benborla/mcp-server-mysql)** (by benborla) - MySQL database integration in NodeJS with configurable access controls and schema inspection
- **[MySQL](https://github.com/designcomputer/mysql_mcp_server)** (by DesignComputer) - MySQL database integration in Python with configurable access controls and schema inspection
- **[n8n](https://github.com/leonardsellem/n8n-mcp-server)** - This MCP server provides tools and resources for AI assistants to manage n8n workflows and executions, including listing, creating, updating, and deleting workflows, as well as monitoring their execution status.
- **[NASA](https://github.com/ProgramComputer/NASA-MCP-server)** (by ProgramComputer) - Access to a unified gateway of NASA's data sources including but not limited to APOD, NEO, EPIC, GIBS.
- **[Nasdaq Data Link](https://github.com/stefanoamorelli/nasdaq-data-link-mcp)** (by stefanoamorelli) - An MCP server to access, explore, and interact with Nasdaq Data Link’s extensive and valuable financial and economic datasets.
- **[National Parks](https://github.com/KyrieTangSheng/mcp-server-nationalparks)** - The server provides latest information of park details, alerts, visitor centers, campgrounds, hiking trails, and events for U.S. National Parks.
- **[NAVER](https://github.com/pfldy2850/py-mcp-naver)** (by pfldy2850) - This MCP server provides tools to interact with various Naver services, such as searching blogs, news, books, and more.
- **[NBA](https://github.com/Taidgh-Robinson/nba-mcp-server)** - This MCP server provides tools to fetch recent and historical NBA games including basic and advanced statistics.
- **[NS Travel Information](https://github.com/r-huijts/ns-mcp-server)** - Access Dutch Railways (NS) real-time train travel information and disruptions through the official NS API.

- **[Neo4j](https://github.com/da-okazaki/mcp-neo4j-server)** - A community built server that interacts with Neo4j Graph Database.
- **[Neovim](https://github.com/bigcodegen/mcp-neovim-server)** - An MCP Server for your Neovim session.
- **[nomad-mcp](https://github.com/kocierik/mcp-nomad)** - A server that provides a set of tools for managing Nomad clusters through the MCP.
- **[Notion](https://github.com/suekou/mcp-notion-server)** (by suekou) - Interact with Notion API.
- **[Notion](https://github.com/v-3/notion-server)** (by v-3) - Notion MCP integration. Search, Read, Update, and Create pages through Claude chat.
- **[ntfy-mcp](https://github.com/teddyzxcv/ntfy-mcp)** (by teddyzxcv) - The MCP server that keeps you informed by sending the notification on phone using ntfy
- **[oatpp-mcp](https://github.com/oatpp/oatpp-mcp)** - C++ MCP integration for Oat++. Use [Oat++](https://oatpp.io) to build MCP servers.
- **[Obsidian Markdown Notes](https://github.com/calclavia/mcp-obsidian)** - Read and search through your Obsidian vault or any directory containing Markdown notes
- **[obsidian-mcp](https://github.com/StevenStavrakis/obsidian-mcp)** - (by Steven Stavrakis) An MCP server for Obsidian.md with tools for searching, reading, writing, and organizing notes.
- **[OceanBase](https://github.com/yuanoOo/oceanbase_mcp_server)** - (by yuanoOo) A Model Context Protocol (MCP) server that enables secure interaction with OceanBase databases.
- **[Office-PowerPoint-MCP-Server](https://github.com/GongRzhe/Office-PowerPoint-MCP-Server)** - A Model Context Protocol (MCP) server for creating, reading, and manipulating Microsoft PowerPoint documents. 
- **[Office-Word-MCP-Server](https://github.com/GongRzhe/Office-Word-MCP-Server)** - A Model Context Protocol (MCP) server for creating, reading, and manipulating Microsoft Word documents. 
- **[Okta](https://github.com/kapilduraphe/okta-mcp-server)** - Interact with Okta API.
- **[OneNote](https://github.com/rajvirtual/MCP-Servers/tree/master/onenote)** - (by Rajesh Vijay) An MCP server that connects to Microsoft OneNote using the Microsoft Graph API. Reading notebooks, sections, and pages from OneNote,Creating new notebooks, sections, and pages in OneNote.
- **[OpenAI WebSearch MCP](https://github.com/ConechoAI/openai-websearch-mcp)** - This is a Python-based MCP server that provides OpenAI `web_search` build-in tool.
- **[OpenAPI](https://github.com/snaggle-ai/openapi-mcp-server)** - Interact with [OpenAPI](https://www.openapis.org/) APIs.
- **[OpenAPI AnyApi](https://github.com/baryhuang/mcp-server-any-openapi)** - Interact with large [OpenAPI](https://www.openapis.org/) docs using built-in semantic search for endpoints. Allows for customizing the MCP server prefix.
- **[OpenAPI Schema](https://github.com/hannesj/mcp-openapi-schema)** - Allow LLMs to explore large [OpenAPI](https://www.openapis.org/) schemas without bloating the context.
- **[OpenCTI](https://github.com/Spathodea-Network/opencti-mcp)** - Interact with OpenCTI platform to retrieve threat intelligence data including reports, indicators, malware and threat actors.
- **[OpenDota](https://github.com/asusevski/opendota-mcp-server)** - Interact with OpenDota API to retrieve Dota 2 match data, player statistics, and more.
- **[OpenRPC](https://github.com/shanejonas/openrpc-mpc-server)** - Interact with and discover JSON-RPC APIs via [OpenRPC](https://open-rpc.org).
- **[Open Strategy Partners Marketing Tools](https://github.com/open-strategy-partners/osp_marketing_tools)** - Content editing codes, value map, and positioning tools for product marketing.
- **[Outline](https://github.com/Vortiago/mcp-outline)** - MCP Server to interact with [Outline](https://www.getoutline.com) knowledge base to search, read, create, and manage documents and their content, access collections, add comments, and manage document backlinks.
- **[pancakeswap-poolspy-mcp](https://github.com/kukapay/pancakeswap-poolspy-mcp)** - An MCP server that tracks newly created liquidity pools on Pancake Swap.
- **[Pandoc](https://github.com/vivekVells/mcp-pandoc)** - MCP server for seamless document format conversion using Pandoc, supporting Markdown, HTML, PDF, DOCX (.docx), csv and more.
- **[Phone MCP](https://github.com/hao-cyber/phone-mcp)** - 📱 A powerful plugin that lets you control your Android phone. Enables AI agents to perform complex tasks like automatically playing music based on weather or making calls and sending texts.
- **[PIF](https://github.com/hungryrobot1/MCP-PIF)** - A Personal Intelligence Framework (PIF), providing tools for file operations, structured reasoning, and journal-based documentation to support continuity and evolving human-AI collaboration across sessions.
- **[Pinecone](https://github.com/sirmews/mcp-pinecone)** - MCP server for searching and uploading records to Pinecone. Allows for simple RAG features, leveraging Pinecone's Inference API.
- **[Placid.app](https://github.com/felores/placid-mcp-server)** - Generate image and video creatives using Placid.app templates
- **[Plane](https://github.com/kelvin6365/plane-mcp-server)** - This MCP Server will help you to manage projects and issues through Plane's API
- **[Playwright](https://github.com/executeautomation/mcp-playwright)** - This MCP Server will help you run browser automation and webscraping using Playwright
- **[Postman](https://github.com/shannonlal/mcp-postman)** - MCP server for running Postman Collections locally via Newman. Allows for simple execution of Postman Server and returns the results of whether the collection passed all the tests.
- **[Productboard](https://github.com/kenjihikmatullah/productboard-mcp)** - Integrate the Productboard API into agentic workflows via MCP.
- **[Prometheus](https://github.com/pab1it0/prometheus-mcp-server)** - Query and analyze Prometheus - open-source monitoring system.
- **[PubChem](https://github.com/sssjiang/pubchem_mcp_server)** - extract drug information from pubchem API.
- **[Pulumi](https://github.com/dogukanakkaya/pulumi-mcp-server)** - MCP Server to Interact with Pulumi API, creates and lists Stacks
- **[Pushover](https://github.com/ashiknesin/pushover-mcp)** - Send instant notifications to your devices using [Pushover.net](https://pushover.net/)
- **[Quarkus](https://github.com/quarkiverse/quarkus-mcp-servers)** - MCP servers for the Quarkus Java framework.
- **[QGIS](https://github.com/jjsantos01/qgis_mcp)** - connects QGIS to Claude AI through the MCP. This integration enables prompt-assisted project creation, layer loading, code execution, and more.
- **[QuickChart](https://github.com/GongRzhe/Quickchart-MCP-Server)** - A Model Context Protocol server for generating charts using QuickChart.io
- **[Qwen_Max](https://github.com/66julienmartin/MCP-server-Qwen_Max)** - A Model Context Protocol (MCP) server implementation for the Qwen models.
- **[RabbitMQ](https://github.com/kenliao94/mcp-server-rabbitmq)** - The MCP server that interacts with RabbitMQ to publish and consume messages.
- **[RAG Web Browser](https://github.com/apify/mcp-server-rag-web-browser)** An MCP server for Apify's open-source RAG Web Browser [Actor](https://apify.com/apify/rag-web-browser) to perform web searches, scrape URLs, and return content in Markdown.
- **[Raindrop.io](https://github.com/hiromitsusasaki/raindrop-io-mcp-server)** - An integration that allows LLMs to interact with Raindrop.io bookmarks using the Model Context Protocol (MCP).
- **[Reaper](https://github.com/dschuler36/reaper-mcp-server)** - Interact with your [Reaper](https://www.reaper.fm/) (Digital Audio Workstation) projects.
- **[Redis](https://github.com/GongRzhe/REDIS-MCP-Server)** - Redis database operations and caching microservice server with support for key-value operations, expiration management, and pattern-based key listing.
- **[Redis](https://github.com/prajwalnayak7/mcp-server-redis)** MCP server to interact with Redis Server, AWS Memory DB, etc for caching or other use-cases where in-memory and key-value based storage is appropriate
- **[Rememberizer AI](https://github.com/skydeckai/mcp-server-rememberizer)** - An MCP server designed for interacting with the Rememberizer data source, facilitating enhanced knowledge retrieval.
- **[Replicate](https://github.com/deepfates/mcp-replicate)** - Search, run and manage machine learning models on Replicate through a simple tool-based interface. Browse models, create predictions, track their status, and handle generated images.
- **[Resend](https://github.com/Klavis-AI/klavis/tree/main/mcp_servers/resend)** - Send email using Resend services
- **[Rquest](https://github.com/xxxbrian/mcp-rquest)** - An MCP server providing realistic browser-like HTTP request capabilities with accurate TLS/JA3/JA4 fingerprints for bypassing anti-bot measures.
- **[Rijksmuseum](https://github.com/r-huijts/rijksmuseum-mcp)** - Interface with the Rijksmuseum API to search artworks, retrieve artwork details, access image tiles, and explore user collections.
- **[Riot Games](https://github.com/jifrozen0110/mcp-riot)** - MCP server for League of Legends – fetch player info, ranks, champion stats, and match history via Riot API.
- **[Rust MCP Filesystem](https://github.com/rust-mcp-stack/rust-mcp-filesystem)** - Fast, asynchronous MCP server for efficient handling of various filesystem operations built with the power of Rust.
- **[Salesforce MCP](https://github.com/smn2gnt/MCP-Salesforce)** - Interact with Salesforce Data and Metadata
- **[Scholarly](https://github.com/adityak74/mcp-scholarly)** - A MCP server to search for scholarly and academic articles.
- **[scrapling-fetch](https://github.com/cyberchitta/scrapling-fetch-mcp)** - Access text content from bot-protected websites. Fetches HTML/markdown from sites with anti-automation measures using Scrapling.
- **[SearXNG](https://github.com/ihor-sokoliuk/mcp-searxng)** - A Model Context Protocol Server for [SearXNG](https://docs.searxng.org)
- **[SEC EDGAR](https://github.com/stefanoamorelli/sec-edgar-mcp)** - (by Stefano Amorelli) A community Model Context Protocol Server to access financial filings and data through the U.S. Securities and Exchange Commission ([SEC](https://www.sec.gov/)) `Electronic Data Gathering, Analysis, and Retrieval` ([EDGAR](https://www.sec.gov/submit-filings/about-edgar)) database
- **[ServiceNow](https://github.com/osomai/servicenow-mcp)** - A MCP server to interact with a ServiceNow instance
- **[Shopify](https://github.com/GeLi2001/shopify-mcp)** - MCP to interact with Shopify API including order, product, customers and so on.
- **[Siri Shortcuts](https://github.com/dvcrn/mcp-server-siri-shortcuts)** - MCP to interact with Siri Shortcuts on macOS. Exposes all Shortcuts as MCP tools.
- **[Slack](https://github.com/korotovsky/slack-mcp-server)** - The most powerful MCP server for Slack Workspaces. This integration supports both Stdio and SSE transports, proxy settings and does not require any permissions or bots being created or approved by Workspace admins 😏.
- **[Snowflake](https://github.com/isaacwasserman/mcp-snowflake-server)** - This MCP server enables LLMs to interact with Snowflake databases, allowing for secure and controlled data operations.
- **[Solver](https://github.com/szeider/mcp-solver)** - Solves constraint satisfaction and optimization problems . 
- **[SoccerDataAPI](https://github.com/yeonupark/mcp-soccer-data)** - This MCP server provides real-time football match data based on the SoccerDataAPI.
- **[Solana Agent Kit](https://github.com/sendaifun/solana-agent-kit/tree/main/examples/agent-kit-mcp-server)** - This MCP server enables LLMs to interact with the Solana blockchain with help of Solana Agent Kit by SendAI, allowing for 40+ protcool actions and growing
- **[Spotify](https://github.com/varunneal/spotify-mcp)** - This MCP allows an LLM to play and use Spotify.
- **[Starwind UI](https://github.com/Boston343/starwind-ui-mcp/)** - This MCP provides relevant commands, documentation, and other information to allow LLMs to take full advantage of Starwind UI's open source Astro components.
- **[Strava](https://github.com/r-huijts/strava-mcp)** - Connect to the Strava API to access activity data, athlete profiles, segments, and routes, enabling fitness tracking and analysis with Claude.
- **[Stripe](https://github.com/atharvagupta2003/mcp-stripe)** - This MCP allows integration with Stripe for handling payments, customers, and refunds.
- **[ShaderToy](https://github.com/wilsonchenghy/ShaderToy-MCP)** - This MCP server lets LLMs to interact with the ShaderToy API, allowing LLMs to learn from compute shaders examples and enabling them to create complex GLSL shaders that they are previously not capable of.
- **[Talk To Figma](https://github.com/sonnylazuardi/cursor-talk-to-figma-mcp)** - This MCP server enables LLMs to interact with Figma, allowing them to read and modify designs programmatically.
- **[TMDB](https://github.com/Laksh-star/mcp-server-tmdb)** - This MCP server integrates with The Movie Database (TMDB) API to provide movie information, search capabilities, and recommendations.
- **[Tavily search](https://github.com/RamXX/mcp-tavily)** - An MCP server for Tavily's search & news API, with explicit site inclusions/exclusions
- **[Telegram](https://github.com/chigwell/telegram-mcp)** - An MCP server that provides paginated chat reading, message retrieval, and message sending capabilities for Telegram through Telethon integration.
- **[Telegram-Client](https://github.com/chaindead/telegram-mcp)** - A Telegram API bridge that manages user data, dialogs, messages, drafts, read status, and more for seamless interactions.
- **[Terminal-Control](https://github.com/GongRzhe/terminal-controller-mcp)** - A MCP server that enables secure terminal command execution, directory navigation, and file system operations through a standardized interface.
- **[TFT-Match-Analyzer](https://github.com/GeLi2001/tft-mcp-server)** - MCP server for teamfight tactics match history & match details fetching, providing user the detailed context for every match.
- **[thegraph-mcp](https://github.com/kukapay/thegraph-mcp)** - An MCP server that powers AI agents with indexed blockchain data from The Graph.
- **[Ticketmaster](https://github.com/delorenj/mcp-server-ticketmaster)** - Search for events, venues, and attractions through the Ticketmaster Discovery API
- **[TickTick](https://github.com/alexarevalo9/ticktick-mcp-server)** - A Model Context Protocol (MCP) server designed to integrate with the TickTick task management platform, enabling intelligent context-aware task operations and automation.
- **[Todoist](https://github.com/abhiz123/todoist-mcp-server)** - Interact with Todoist to manage your tasks.
- **[token-minter-mcp](https://github.com/kukapay/token-minter-mcp)** - An MCP server providing tools for AI agents to mint ERC-20 tokens across multiple blockchains.
- **[token-revoke-mcp](https://github.com/kukapay/token-revoke-mcp)** - An MCP server for checking and revoking ERC-20 token allowances across multiple blockchains.
- **[Typesense](https://github.com/suhail-ak-s/mcp-typesense-server)** - A Model Context Protocol (MCP) server implementation that provides AI models with access to Typesense search capabilities. This server enables LLMs to discover, search, and analyze data stored in Typesense collections.
- **[Travel Planner](https://github.com/GongRzhe/TRAVEL-PLANNER-MCP-Server)** - Travel planning and itinerary management server integrating with Google Maps API for location search, place details, and route calculations.
- **[uniswap-poolspy-mcp](https://github.com/kukapay/uniswap-poolspy-mcp)** - An MCP server that tracks newly created liquidity pools on Uniswap across nine blockchain networks.
- **[uniswap-trader-mcp](https://github.com/kukapay/uniswap-trader-mcp)** -An MCP server for AI agents to automate token swaps on Uniswap DEX across multiple blockchains.
- **[Unity Catalog](https://github.com/ognis1205/mcp-server-unitycatalog)** - An MCP server that enables LLMs to interact with Unity Catalog AI, supporting CRUD operations on Unity Catalog Functions and executing them as MCP tools.
- **[Unity3d Game Engine](https://github.com/CoderGamester/mcp-unity)** - An MCP server that enables LLMs to interact with Unity3d Game Engine, supporting access to a variety of the Unit's Editor engine tools (e.g. Console Logs, Test Runner logs, Editor functions, hierarchy state, etc) and executing them as MCP tools or gather them as resources.
- **[Unity Integration (Advanced)](https://github.com/quazaai/UnityMCPIntegration)** - Advanced Unity3d Game Engine MCP which supports ,Execution of Any Editor Related Code Directly Inside of Unity, Fetch Logs, Get Editor State and Allow File Access of the Project making it much more useful in Script Editing or asset creation.
- **[Vega-Lite](https://github.com/isaacwasserman/mcp-vegalite-server)** - Generate visualizations from fetched data using the VegaLite format and renderer.
- **[Video Editor](https://github.com/burningion/video-editing-mcp)** - A Model Context Protocol Server to add, edit, and search videos with [Video Jungle](https://www.video-jungle.com/).
- **[Video Still Capture](https://github.com/13rac1/videocapture-mcp)** - 📷 Capture video stills from an OpenCV-compatible webcam or other video source.
- **[Virtual location (Google Street View,etc.)](https://github.com/mfukushim/map-traveler-mcp)** - Integrates Google Map, Google Street View, PixAI, Stability.ai, ComfyUI API and Bluesky to provide a virtual location simulation in LLM (written in Effect.ts)
- **[VolcEngine TOS](https://github.com/dinghuazhou/sample-mcp-server-tos)** - A sample MCP server for VolcEngine TOS that flexibly get objects from TOS.
- **[Wanaku MCP Router](https://github.com/wanaku-ai/wanaku/)** - The Wanaku MCP Router is a SSE-based MCP server that provides an extensible routing engine that allows integrating your enterprise systems with AI agents.
- **[Webflow](https://github.com/kapilduraphe/webflow-mcp-server)** - Interfact with the Webflow APIs
- **[whale-tracker-mcp](https://github.com/kukapay/whale-tracker-mcp)**  -  A mcp server for tracking cryptocurrency whale transactions. 
- **[Whois MCP](https://github.com/bharathvaj-ganesan/whois-mcp)** - MCP server that performs whois lookup against domain, IP, ASN and TLD. 
- **[Wikidata MCP](https://github.com/zzaebok/mcp-wikidata)** - Wikidata MCP server that interact with Wikidata, by searching identifiers, extracting metadata, and executing sparql query.
- **[WildFly MCP](https://github.com/wildfly-extras/wildfly-mcp)** - WildFly MCP server that enables LLM to interact with running WildFly servers (retrieve metrics, logs, invoke operations, ...).
- **[Windows CLI](https://github.com/SimonB97/win-cli-mcp-server)** - MCP server for secure command-line interactions on Windows systems, enabling controlled access to PowerShell, CMD, and Git Bash shells.
- **[World Bank data API](https://github.com/anshumax/world_bank_mcp_server)** - A server that fetches data indicators available with the World Bank as part of their data API
- **[X (Twitter)](https://github.com/EnesCinr/twitter-mcp)** (by EnesCinr) - Interact with twitter API. Post tweets and search for tweets by query.
- **[X (Twitter)](https://github.com/vidhupv/x-mcp)** (by vidhupv) - Create, manage and publish X/Twitter posts directly through Claude chat.
- **[xcodebuild](https://github.com/ShenghaiWang/xcodebuild)**  - 🍎 Build iOS Xcode workspace/project and feed back errors to llm.
- **[Xero-mcp-server](https://github.com/john-zhang-dev/xero-mcp)** - Enabling clients to interact with Xero system for streamlined accounting, invoicing, and business operations.
- **[XiYan](https://github.com/XGenerationLab/xiyan_mcp_server)** - 🗄️ An MCP server that supports fetching data from a database using natural language queries, powered by XiyanSQL as the text-to-SQL LLM.
- **[XMind](https://github.com/apeyroux/mcp-xmind)** - Read and search through your XMind directory containing XMind files.
- **[YouTube](https://github.com/Klavis-AI/klavis/tree/main/mcp_servers/youtube)** - Extract Youtube video information (with proxies support).
- **[YouTube](https://github.com/ZubeidHendricks/youtube-mcp-server)** - Comprehensive YouTube API integration for video management, Shorts creation, and analytics.
- **[mcp_weather](https://github.com/isdaniel/mcp_weather_server)** - Get weather information from https://api.open-meteo.com API.

## 📚 Frameworks

These are high-level frameworks that make it easier to build MCP servers or clients.

### For servers

* **[EasyMCP](https://github.com/zcaceres/easy-mcp/)** (TypeScript)
- **[FastAPI to MCP auto generator](https://github.com/tadata-org/fastapi_mcp)** – A zero-configuration tool for automatically exposing FastAPI endpoints as MCP tools by **[Tadata](https://tadata.com/)**
* **[FastMCP](https://github.com/punkpeye/fastmcp)** (TypeScript)
* **[Foxy Contexts](https://github.com/strowk/foxy-contexts)** – A library to build MCP servers in Golang by **[strowk](https://github.com/strowk)**
* **[Higress MCP Server Hosting](https://github.com/alibaba/higress/tree/main/plugins/wasm-go/mcp-servers)** - A solution for hosting MCP Servers by extending the API Gateway (based on Envoy) with wasm plugins.
* **[MCP-Framework](https://mcp-framework.com)** Build MCP servers with elegance and speed in Typescript. Comes with a CLI to create your project with `mcp create app`. Get started with your first server in under 5 minutes by **[Alex Andru](https://github.com/QuantGeekDev)**
* **[Quarkus MCP Server SDK](https://github.com/quarkiverse/quarkus-mcp-server)** (Java)
* **[Template MCP Server](https://github.com/mcpdotdirect/template-mcp-server)** - A CLI tool to create a new Model Context Protocol server project with TypeScript support, dual transport options, and an extensible structure

### For clients

* **[codemirror-mcp](https://github.com/marimo-team/codemirror-mcp)** - CodeMirror extension that implements the Model Context Protocol (MCP) for resource mentions and prompt commands

## 📚 Resources

Additional resources on MCP.

- **[AiMCP](https://www.aimcp.info)** - A collection of MCP clients&servers to find the right mcp tools by **[Hekmon](https://github.com/hekmon8)**
- **[Awesome Crypto MCP Servers by badkk](https://github.com/badkk/awesome-crypto-mcp-servers)** - A curated list of MCP servers by **[Luke Fan](https://github.com/badkk)**
- **[Awesome MCP Servers by appcypher](https://github.com/appcypher/awesome-mcp-servers)** - A curated list of MCP servers by **[Stephen Akinyemi](https://github.com/appcypher)**
- **[Awesome MCP Servers by punkpeye](https://github.com/punkpeye/awesome-mcp-servers)** (**[website](https://glama.ai/mcp/servers)**) - A curated list of MCP servers by **[Frank Fiegel](https://github.com/punkpeye)**
- **[Awesome MCP Servers by wong2](https://github.com/wong2/awesome-mcp-servers)** (**[website](https://mcpservers.org)**) - A curated list of MCP servers by **[wong2](https://github.com/wong2)**
- **[Awesome Remote MCP Servers by JAW9C](https://github.com/jaw9c/awesome-remote-mcp-servers)** - A curated list of **remote** MCP servers, including thier authentication support by **[JAW9C](https://github.com/jaw9c)**
- **[Discord Server](https://glama.ai/mcp/discord)** – A community discord server dedicated to MCP by **[Frank Fiegel](https://github.com/punkpeye)**
- **[Discord Server (ModelContextProtocol)](https://discord.gg/jHEGxQu2a5)** – Connect with developers, share insights, and collaborate on projects in an active Discord community dedicated to the Model Context Protocol by **[Alex Andru](https://github.com/QuantGeekDev)**
- <img height="12" width="12" src="https://raw.githubusercontent.com/klavis-ai/klavis/main/static/klavis-ai.png" alt="Klavis Logo" /> **[Klavis AI](https://www.klavis.ai)** - Open Source MCP Infra. Hosted MCP servers and MCP clients on Slack and Discord.
- **[MCP Marketplace Web Plugin](https://github.com/AI-Agent-Hub/mcp-marketplace)** MCP Marketplace is a small Web UX plugin to integrate with AI applications, Support various MCP Server API Endpoint (e.g pulsemcp.com/deepnlp.org and more). Allowing user to browse, paginate and select various MCP servers by different categories. [Pypi](https://pypi.org/project/mcp-marketplace) | [Maintainer](https://github.com/AI-Agent-Hub) | [Website](http://www.deepnlp.org/store/ai-agent/mcp-server)
- **[MCP Router](https://mcp-router.net)** – Free Windows and macOS app that simplifies MCP management while providing seamless app authentication and powerful log visualization by **[MCP Router](https://github.com/mcp-router/mcp-router)**
- **[MCP Badges](https://github.com/mcpx-dev/mcp-badges)** – Quickly highlight your MCP project with clear, eye-catching badges, by **[Ironben](https://github.com/nanbingxyz)**
- **[MCP Servers Hub](https://github.com/apappascs/mcp-servers-hub)** (**[website](https://mcp-servers-hub-website.pages.dev/)**) - A curated list of MCP servers by **[apappascs](https://github.com/apappascs)**
- **[MCP X Community](https://x.com/i/communities/1861891349609603310)** – A X community for MCP by **[Xiaoyi](https://x.com/chxy)**
- **[mcp-cli](https://github.com/wong2/mcp-cli)** - A CLI inspector for the Model Context Protocol by **[wong2](https://github.com/wong2)**
- **[mcp-get](https://mcp-get.com)** - Command line tool for installing and managing MCP servers by **[Michael Latman](https://github.com/michaellatman)**
- **[mcp-guardian](https://github.com/eqtylab/mcp-guardian)** - GUI application + tools for proxying / managing control of MCP servers by **[EQTY Lab](https://eqtylab.io)**
- **[mcpm](https://github.com/pathintegral-institute/mcpm.sh)** ([website](https://mcpm.sh)) - MCP Manager (MCPM) is a Homebrew-like service for managing Model Context Protocol (MCP) servers across clients by **[Pathintegral](https://github.com/pathintegral-institute)**
- **[mcp-manager](https://github.com/zueai/mcp-manager)** - Simple Web UI to install and manage MCP servers for Claude Desktop by **[Zue](https://github.com/zueai)**
- **[MCPHub](https://github.com/Jeamee/MCPHub-Desktop)** – An Open Source macOS & Windows GUI Desktop app for discovering, installing and managing MCP servers by **[Jeamee](https://github.com/jeamee)**
- **[mcp.natoma.id](https://mcp.natoma.id)** – A Hosted MCP Platform to discover, install, manage and deploy MCP servers by **[Natoma Labs](https://www.natoma.id)**
- **[mcp.run](https://mcp.run)** - A hosted registry and control plane to install & run secure + portable MCP Servers.
- **[mcp-dockmaster](https://mcp-dockmaster.com)** - An Open-Sourced UI to install and manage MCP servers for Windows, Linux and MacOS.
- **[MCP Servers Rating and User Reviews](http://www.deepnlp.org/store/ai-agent/mcp-server)** - Website to rate MCP servers, write authentic user reviews, and [search engine for agent & mcp](http://www.deepnlp.org/search/agent)
- **[MCPVerse](https://mcpverse.dev)** - A portal for creating & hosting authenticated MCP servers and connecting to them securely.
- <img height="12" width="12" src="https://mkinf.io/favicon-lilac.png" alt="mkinf Logo" /> **[mkinf](https://mkinf.io)** - An Open Source registry of hosted MCP Servers to accelerate AI agent workflows.
- **[Open-Sourced MCP Servers Directory](https://github.com/chatmcp/mcp-directory)** - A curated list of MCP servers by **[mcpso](https://mcp.so)**
- <img height="12" width="12" src="https://opentools.com/favicon.ico" alt="OpenTools Logo" /> **[OpenTools](https://opentools.com)** - An open registry for finding, installing, and building with MCP servers by **[opentoolsteam](https://github.com/opentoolsteam)**
- **[PulseMCP](https://www.pulsemcp.com)** ([API](https://www.pulsemcp.com/api)) - Community hub & weekly newsletter for discovering MCP servers, clients, articles, and news by **[Tadas Antanavicius](https://github.com/tadasant)**, **[Mike Coughlin](https://github.com/macoughl)**, and **[Ravina Patel](https://github.com/ravinahp)**
- **[r/mcp](https://www.reddit.com/r/mcp)** – A Reddit community dedicated to MCP by **[Frank Fiegel](https://github.com/punkpeye)**
- **[r/modelcontextprotocol](https://www.reddit.com/r/modelcontextprotocol)** – A Model Context Protocol community Reddit page - discuss ideas, get answers to your questions, network with like-minded people, and showcase your projects! by **[Alex Andru](https://github.com/QuantGeekDev)**


- **[Smithery](https://smithery.ai/)** - A registry of MCP servers to find the right tools for your LLM agents by **[Henry Mao](https://github.com/calclavia)**
- **[Toolbase](https://gettoolbase.ai)** - Desktop application that manages tools and MCP servers with just a few clicks - no coding required by **[gching](https://github.com/gching)**

## 🚀 Getting Started

### Using MCP Servers in this Repository
Typescript-based servers in this repository can be used directly with `npx`.

For example, this will start the [Memory](src/memory) server:
```sh
npx -y @modelcontextprotocol/server-memory
```

Python-based servers in this repository can be used directly with [`uvx`](https://docs.astral.sh/uv/concepts/tools/) or [`pip`](https://pypi.org/project/pip/). `uvx` is recommended for ease of use and setup.

For example, this will start the [Git](src/git) server:
```sh
# With uvx
uvx mcp-server-git

# With pip
pip install mcp-server-git
python -m mcp_server_git
```

Follow [these](https://docs.astral.sh/uv/getting-started/installation/) instructions to install `uv` / `uvx` and [these](https://pip.pypa.io/en/stable/installation/) to install `pip`.

### Using an MCP Client
However, running a server on its own isn't very useful, and should instead be configured into an MCP client. For example, here's the Claude Desktop configuration to use the above server:

```json
{
  "mcpServers": {
    "memory": {
      "command": "npx",
      "args": ["-y", "@modelcontextprotocol/server-memory"]
    }
  }
}
```

Additional examples of using the Claude Desktop as an MCP client might look like:

```json
{
  "mcpServers": {
    "filesystem": {
      "command": "npx",
      "args": ["-y", "@modelcontextprotocol/server-filesystem", "/path/to/allowed/files"]
    },
    "git": {
      "command": "uvx",
      "args": ["mcp-server-git", "--repository", "path/to/git/repo"]
    },
    "github": {
      "command": "npx",
      "args": ["-y", "@modelcontextprotocol/server-github"],
      "env": {
        "GITHUB_PERSONAL_ACCESS_TOKEN": "<YOUR_TOKEN>"
      }
    },
    "postgres": {
      "command": "npx",
      "args": ["-y", "@modelcontextprotocol/server-postgres", "postgresql://localhost/mydb"]
    }
  }
}
```

## 🛠️ Creating Your Own Server

Interested in creating your own MCP server? Visit the official documentation at [modelcontextprotocol.io](https://modelcontextprotocol.io/introduction) for comprehensive guides, best practices, and technical details on implementing MCP servers.

## 🤝 Contributing

See [CONTRIBUTING.md](CONTRIBUTING.md) for information about contributing to this repository.

## 🔒 Security

See [SECURITY.md](SECURITY.md) for reporting security vulnerabilities.

## 📜 License

This project is licensed under the MIT License - see the [LICENSE](LICENSE) file for details.

## 💬 Community

- [GitHub Discussions](https://github.com/orgs/modelcontextprotocol/discussions)

## ⭐ Support

If you find MCP servers useful, please consider starring the repository and contributing new servers or improvements!

---

Managed by Anthropic, but built together with the community. The Model Context Protocol is open source and we encourage everyone to contribute their own servers and improvements!<|MERGE_RESOLUTION|>--- conflicted
+++ resolved
@@ -203,11 +203,8 @@
 - **[Bing Web Search API](https://github.com/leehanchung/bing-search-mcp)** (by hanchunglee) - Server implementation for Microsoft Bing Web Search API.
 - **[Bitable MCP](https://github.com/lloydzhou/bitable-mcp)** (by lloydzhou) - MCP server provides access to Lark Bitable through the Model Context Protocol. It allows users to interact with Bitable tables using predefined tools.
 - **[Blender](https://github.com/ahujasid/blender-mcp)** (by ahujasid) - Blender integration allowing prompt enabled 3D scene creation, modeling and manipulation.
-<<<<<<< HEAD
 - **[BreakoutRoom](https://github.com/agree-able/room-mcp)** - Agents accomplishing goals together in p2p rooms 
-=======
 - **[browser-use](https://github.com/co-browser/browser-use-mcp-server)** (by co-browser) - browser-use MCP server with dockerized playwright + chromium + vnc. supports stdio & resumable http.
->>>>>>> 59157328
 - **[Bsc-mcp](https://github.com/TermiX-official/bsc-mcp)** The first MCP server that serves as the bridge between AI and BNB Chain, enabling AI agents to execute complex on-chain operations through seamless integration with the BNB Chain, including transfer, swap, launch, security check on any token and even more.
 - **[Calculator](https://github.com/githejie/mcp-server-calculator)** - This server enables LLMs to use calculator for precise numerical calculations.
 - **[CFBD API](https://github.com/lenwood/cfbd-mcp-server)** - An MCP server for the [College Football Data API](https://collegefootballdata.com/).
